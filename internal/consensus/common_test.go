package consensus

import (
	"bytes"
	"context"
	"fmt"
	"io"
	"io/ioutil"
	"os"
	"path/filepath"
	"sync"
	"testing"
	"time"

	"github.com/stretchr/testify/require"

	"path"

	dbm "github.com/tendermint/tm-db"

	abcicli "github.com/tendermint/tendermint/abci/client"
	"github.com/tendermint/tendermint/abci/example/kvstore"
	abci "github.com/tendermint/tendermint/abci/types"
	cfg "github.com/tendermint/tendermint/config"
	cstypes "github.com/tendermint/tendermint/internal/consensus/types"
	tmsync "github.com/tendermint/tendermint/internal/libs/sync"
	mempoolv0 "github.com/tendermint/tendermint/internal/mempool/v0"
	"github.com/tendermint/tendermint/internal/test/factory"
	tmbytes "github.com/tendermint/tendermint/libs/bytes"
	"github.com/tendermint/tendermint/libs/log"
	tmos "github.com/tendermint/tendermint/libs/os"
	tmpubsub "github.com/tendermint/tendermint/libs/pubsub"
	tmtime "github.com/tendermint/tendermint/libs/time"
	"github.com/tendermint/tendermint/privval"
	tmproto "github.com/tendermint/tendermint/proto/tendermint/types"
	sm "github.com/tendermint/tendermint/state"
	"github.com/tendermint/tendermint/store"
	"github.com/tendermint/tendermint/types"
)

const (
	testSubscriber = "test-client"

	// genesis, chain_id, priv_val
	ensureTimeout = time.Millisecond * 200
)

// A cleanupFunc cleans up any config / test files created for a particular
// test.
type cleanupFunc func()

func configSetup(t *testing.T) *cfg.Config {
	t.Helper()

	config := ResetConfig("consensus_reactor_test")

	consensusReplayConfig := ResetConfig("consensus_replay_test")
	configStateTest := ResetConfig("consensus_state_test")
	configMempoolTest := ResetConfig("consensus_mempool_test")
	configByzantineTest := ResetConfig("consensus_byzantine_test")

	t.Cleanup(func() {
		os.RemoveAll(config.RootDir)
		os.RemoveAll(consensusReplayConfig.RootDir)
		os.RemoveAll(configStateTest.RootDir)
		os.RemoveAll(configMempoolTest.RootDir)
		os.RemoveAll(configByzantineTest.RootDir)
	})
	return config
}

func ensureDir(t *testing.T, dir string, mode os.FileMode) {
	t.Helper()
	if err := tmos.EnsureDir(dir, mode); err != nil {
		t.Fatalf("error opening directory: %s", err)
	}
}

func ResetConfig(name string) *cfg.Config {
	return cfg.ResetTestRoot(name)
}

//-------------------------------------------------------------------------------
// validator stub (a kvstore consensus peer we control)

type validatorStub struct {
	Index  int32 // Validator index. NOTE: we don't assume validator set changes.
	Height int64
	Round  int32
	types.PrivValidator
	VotingPower int64
	lastVote    *types.Vote
}

const testMinPower int64 = 10

func newValidatorStub(privValidator types.PrivValidator, valIndex int32) *validatorStub {
	return &validatorStub{
		Index:         valIndex,
		PrivValidator: privValidator,
		VotingPower:   testMinPower,
	}
}

func (vs *validatorStub) signVote(
	config *cfg.Config,
	voteType tmproto.SignedMsgType,
	hash []byte,
	header types.PartSetHeader) (*types.Vote, error) {

	pubKey, err := vs.PrivValidator.GetPubKey(context.Background())
	if err != nil {
		return nil, fmt.Errorf("can't get pubkey: %w", err)
	}

	vote := &types.Vote{
		ValidatorIndex:   vs.Index,
		ValidatorAddress: pubKey.Address(),
		Height:           vs.Height,
		Round:            vs.Round,
		Timestamp:        tmtime.Now(),
		Type:             voteType,
		BlockID:          types.BlockID{Hash: hash, PartSetHeader: header},
	}
	v := vote.ToProto()
	if err := vs.PrivValidator.SignVote(context.Background(), config.ChainID(), v); err != nil {
		return nil, fmt.Errorf("sign vote failed: %w", err)
	}

	// ref: signVote in FilePV, the vote should use the privious vote info when the sign data is the same.
	if signDataIsEqual(vs.lastVote, v) {
		v.Signature = vs.lastVote.Signature
		v.Timestamp = vs.lastVote.Timestamp
	}

	vote.Signature = v.Signature
	vote.Timestamp = v.Timestamp

	return vote, err
}

// Sign vote for type/hash/header
func signVote(
	vs *validatorStub,
	config *cfg.Config,
	voteType tmproto.SignedMsgType,
	hash []byte,
	header types.PartSetHeader) *types.Vote {

	v, err := vs.signVote(config, voteType, hash, header)
	if err != nil {
		panic(fmt.Errorf("failed to sign vote: %v", err))
	}

	vs.lastVote = v

	return v
}

func signVotes(
	config *cfg.Config,
	voteType tmproto.SignedMsgType,
	hash []byte,
	header types.PartSetHeader,
	vss ...*validatorStub) []*types.Vote {
	votes := make([]*types.Vote, len(vss))
	for i, vs := range vss {
		votes[i] = signVote(vs, config, voteType, hash, header)
	}
	return votes
}

func incrementHeight(vss ...*validatorStub) {
	for _, vs := range vss {
		vs.Height++
	}
}

func incrementRound(vss ...*validatorStub) {
	for _, vs := range vss {
		vs.Round++
	}
}

type ValidatorStubsByPower []*validatorStub

func (vss ValidatorStubsByPower) Len() int {
	return len(vss)
}

func (vss ValidatorStubsByPower) Less(i, j int) bool {
	vssi, err := vss[i].GetPubKey(context.Background())
	if err != nil {
		panic(err)
	}
	vssj, err := vss[j].GetPubKey(context.Background())
	if err != nil {
		panic(err)
	}

	if vss[i].VotingPower == vss[j].VotingPower {
		return bytes.Compare(vssi.Address(), vssj.Address()) == -1
	}
	return vss[i].VotingPower > vss[j].VotingPower
}

func (vss ValidatorStubsByPower) Swap(i, j int) {
	it := vss[i]
	vss[i] = vss[j]
	vss[i].Index = int32(i)
	vss[j] = it
	vss[j].Index = int32(j)
}

//-------------------------------------------------------------------------------
// Functions for transitioning the consensus state

func startTestRound(cs *State, height int64, round int32) {
	cs.enterNewRound(height, round)
	cs.startRoutines(0)
}

// Create proposal block from cs1 but sign it with vs.
func decideProposal(
	t *testing.T,
	cs1 *State,
	vs *validatorStub,
	height int64,
	round int32,
) (proposal *types.Proposal, block *types.Block) {
	t.Helper()
	cs1.mtx.Lock()
	block, blockParts := cs1.createProposalBlock()
	validRound := cs1.ValidRound
	chainID := cs1.state.ChainID
	cs1.mtx.Unlock()
	if block == nil {
		t.Fatal("Failed to createProposalBlock. Did you forget to add commit for previous block?")
	}

	// Make proposal
	polRound, propBlockID := validRound, types.BlockID{Hash: block.Hash(), PartSetHeader: blockParts.Header()}
	proposal = types.NewProposal(height, round, polRound, propBlockID)
	p := proposal.ToProto()
	if err := vs.SignProposal(context.Background(), chainID, p); err != nil {
		t.Fatalf("error signing proposal: %s", err)
	}

	proposal.Signature = p.Signature

	return
}

func addVotes(to *State, votes ...*types.Vote) {
	for _, vote := range votes {
		to.peerMsgQueue <- msgInfo{Msg: &VoteMessage{vote}}
	}
}

func signAddVotes(
	config *cfg.Config,
	to *State,
	voteType tmproto.SignedMsgType,
	hash []byte,
	header types.PartSetHeader,
	vss ...*validatorStub,
) {
	votes := signVotes(config, voteType, hash, header, vss...)
	addVotes(to, votes...)
}

func validatePrevote(t *testing.T, cs *State, round int32, privVal *validatorStub, blockHash []byte) {
	t.Helper()
	prevotes := cs.Votes.Prevotes(round)
	pubKey, err := privVal.GetPubKey(context.Background())
	require.NoError(t, err)
	address := pubKey.Address()
	var vote *types.Vote
	if vote = prevotes.GetByAddress(address); vote == nil {
		t.Fatalf("Failed to find prevote from validator")
	}
	if blockHash == nil {
		if vote.BlockID.Hash != nil {
			t.Fatalf("Expected prevote to be for nil, got %X", vote.BlockID.Hash)
		}
	} else {
		if !bytes.Equal(vote.BlockID.Hash, blockHash) {
			t.Fatalf("Expected prevote to be for %X, got %X", blockHash, vote.BlockID.Hash)
		}
	}
}

func validateLastPrecommit(t *testing.T, cs *State, privVal *validatorStub, blockHash []byte) {
	t.Helper()
	votes := cs.LastCommit
	pv, err := privVal.GetPubKey(context.Background())
	require.NoError(t, err)
	address := pv.Address()
	var vote *types.Vote
	if vote = votes.GetByAddress(address); vote == nil {
		t.Fatalf("Failed to find precommit from validator")
	}
	if !bytes.Equal(vote.BlockID.Hash, blockHash) {
		t.Fatalf("Expected precommit to be for %X, got %X", blockHash, vote.BlockID.Hash)
	}
}

func validatePrecommit(
	t *testing.T,
	cs *State,
	thisRound,
	lockRound int32,
	privVal *validatorStub,
	votedBlockHash,
	lockedBlockHash []byte,
) {
	t.Helper()
	precommits := cs.Votes.Precommits(thisRound)
	pv, err := privVal.GetPubKey(context.Background())
	require.NoError(t, err)
	address := pv.Address()
	var vote *types.Vote
	if vote = precommits.GetByAddress(address); vote == nil {
		t.Fatalf("Failed to find precommit from validator")
	}

	if votedBlockHash == nil {
		if vote.BlockID.Hash != nil {
			t.Fatalf("Expected precommit to be for nil")
		}
	} else {
		if !bytes.Equal(vote.BlockID.Hash, votedBlockHash) {
			t.Fatalf("Expected precommit to be for proposal block")
		}
	}

	if lockedBlockHash == nil {
		if cs.LockedRound != lockRound || cs.LockedBlock != nil {
			t.Fatalf(
				"Expected to be locked on nil at round %d. Got locked at round %d with block %v",
				lockRound,
				cs.LockedRound,
				cs.LockedBlock)
		}
	} else {
		if cs.LockedRound != lockRound || !bytes.Equal(cs.LockedBlock.Hash(), lockedBlockHash) {
			t.Fatalf(
				"Expected block to be locked on round %d, got %d. Got locked block %X, expected %X",
				lockRound,
				cs.LockedRound,
				cs.LockedBlock.Hash(),
				lockedBlockHash)
		}
	}
}

func validatePrevoteAndPrecommit(
	t *testing.T,
	cs *State,
	thisRound,
	lockRound int32,
	privVal *validatorStub,
	votedBlockHash,
	lockedBlockHash []byte,
) {
	t.Helper()
	// verify the prevote
	validatePrevote(t, cs, thisRound, privVal, votedBlockHash)
	// verify precommit
	cs.mtx.Lock()
	validatePrecommit(t, cs, thisRound, lockRound, privVal, votedBlockHash, lockedBlockHash)
	cs.mtx.Unlock()
}

func subscribeToVoter(cs *State, addr []byte) <-chan tmpubsub.Message {
	votesSub, err := cs.eventBus.SubscribeUnbuffered(context.Background(), testSubscriber, types.EventQueryVote)
	if err != nil {
		panic(fmt.Sprintf("failed to subscribe %s to %v", testSubscriber, types.EventQueryVote))
	}
	ch := make(chan tmpubsub.Message)
	go func() {
		for msg := range votesSub.Out() {
			vote := msg.Data().(types.EventDataVote)
			// we only fire for our own votes
			if bytes.Equal(addr, vote.Vote.ValidatorAddress) {
				ch <- msg
			}
		}
	}()
	return ch
}

//-------------------------------------------------------------------------------
// consensus states

func newState(state sm.State, pv types.PrivValidator, app abci.Application) *State {
	config := cfg.ResetTestRoot("consensus_state_test")
	return newStateWithConfig(config, state, pv, app)
}

func newStateWithConfig(
	thisConfig *cfg.Config,
	state sm.State,
	pv types.PrivValidator,
	app abci.Application,
) *State {
	blockStore := store.NewBlockStore(dbm.NewMemDB())
	return newStateWithConfigAndBlockStore(thisConfig, state, pv, app, blockStore)
}

func newStateWithConfigAndBlockStore(
	thisConfig *cfg.Config,
	state sm.State,
	pv types.PrivValidator,
	app abci.Application,
	blockStore *store.BlockStore,
) *State {
	// one for mempool, one for consensus
	mtx := new(tmsync.RWMutex)
	proxyAppConnMem := abcicli.NewLocalClient(mtx, app)
	proxyAppConnCon := abcicli.NewLocalClient(mtx, app)

	// Make Mempool
	mempool := mempoolv0.NewCListMempool(thisConfig.Mempool, proxyAppConnMem, 0)
	mempool.SetLogger(log.TestingLogger().With("module", "mempool"))
	if thisConfig.Consensus.WaitForTxs() {
		mempool.EnableTxsAvailable()
	}

	evpool := sm.EmptyEvidencePool{}

	// Make State
	stateDB := dbm.NewMemDB()
	stateStore := sm.NewStore(stateDB)
	if err := stateStore.Save(state); err != nil { // for save height 1's validators info
		panic(err)
	}

	blockExec := sm.NewBlockExecutor(stateStore, log.TestingLogger(), proxyAppConnCon, mempool, evpool, blockStore)
	cs := NewState(thisConfig.Consensus, state, blockExec, blockStore, mempool, evpool)
	cs.SetLogger(log.TestingLogger().With("module", "consensus"))
	cs.SetPrivValidator(pv)

	eventBus := types.NewEventBus()
	eventBus.SetLogger(log.TestingLogger().With("module", "events"))
	err := eventBus.Start()
	if err != nil {
		panic(err)
	}
	cs.SetEventBus(eventBus)
	return cs
}

func loadPrivValidator(t *testing.T, config *cfg.Config) *privval.FilePV {
	t.Helper()
	privValidatorKeyFile := config.PrivValidator.KeyFile()
	ensureDir(t, filepath.Dir(privValidatorKeyFile), 0700)
	privValidatorStateFile := config.PrivValidator.StateFile()
	privValidator, err := privval.LoadOrGenFilePV(privValidatorKeyFile, privValidatorStateFile)
	if err != nil {
		t.Fatalf("error generating validator file: %s", err)
	}
	privValidator.Reset()
	return privValidator
}

func randState(config *cfg.Config, nValidators int) (*State, []*validatorStub) {
	// Get State
	state, privVals := randGenesisState(config, nValidators, false, 10)

	vss := make([]*validatorStub, nValidators)

	cs := newState(state, privVals[0], kvstore.NewApplication())

	for i := 0; i < nValidators; i++ {
		vss[i] = newValidatorStub(privVals[i], int32(i))
	}
	// since cs1 starts at 1
	incrementHeight(vss[1:]...)

	return cs, vss
}

//-------------------------------------------------------------------------------

func ensureNoNewEvent(t *testing.T, ch <-chan tmpubsub.Message, timeout time.Duration,
	errorMessage string) {
	t.Helper()
	select {
	case <-time.After(timeout):
		break
	case <-ch:
		t.Fatalf("unexpected event: %s", errorMessage)
	}
}

func ensureNoNewEventOnChannel(t *testing.T, ch <-chan tmpubsub.Message) {
	t.Helper()
	ensureNoNewEvent(
		t,
		ch,
		ensureTimeout,
		"We should be stuck waiting, not receiving new event on the channel")
}

func ensureNoNewRoundStep(t *testing.T, stepCh <-chan tmpubsub.Message) {
	t.Helper()
	ensureNoNewEvent(
		t,
		stepCh,
		ensureTimeout,
		"We should be stuck waiting, not receiving NewRoundStep event")
}

func ensureNoNewUnlock(t *testing.T, unlockCh <-chan tmpubsub.Message) {
	t.Helper()
	ensureNoNewEvent(
		t,
		unlockCh,
		ensureTimeout,
		"We should be stuck waiting, not receiving Unlock event")
}

func ensureNoNewTimeout(t *testing.T, stepCh <-chan tmpubsub.Message, timeout int64) {
	t.Helper()
	timeoutDuration := time.Duration(timeout*10) * time.Nanosecond
	ensureNoNewEvent(
		t,
		stepCh,
		timeoutDuration,
		"We should be stuck waiting, not receiving NewTimeout event")
}

func ensureNewEvent(t *testing.T, ch <-chan tmpubsub.Message, height int64, round int32, timeout time.Duration, errorMessage string) { //nolint: lll
	t.Helper()
	select {
	case <-time.After(timeout):
		t.Fatalf("timed out waiting for new event: %s", errorMessage)
	case msg := <-ch:
		roundStateEvent, ok := msg.Data().(types.EventDataRoundState)
		if !ok {
			t.Fatalf("expected a EventDataRoundState, got %T. Wrong subscription channel?", msg.Data())
		}
		if roundStateEvent.Height != height {
			t.Fatalf("expected height %v, got %v", height, roundStateEvent.Height)
		}
		if roundStateEvent.Round != round {
			t.Fatalf("expected round %v, got %v", round, roundStateEvent.Round)
		}
		// TODO: We could check also for a step at this point!
	}
}

func ensureNewRound(t *testing.T, roundCh <-chan tmpubsub.Message, height int64, round int32) {
	t.Helper()
	select {
	case <-time.After(ensureTimeout):
		t.Fatal("Timeout expired while waiting for NewRound event")
	case msg := <-roundCh:
		newRoundEvent, ok := msg.Data().(types.EventDataNewRound)
		if !ok {
			t.Fatalf("expected a EventDataNewRound, got %T. Wrong subscription channel?", msg.Data())
		}
		if newRoundEvent.Height != height {
			t.Fatalf("expected height %v, got %v", height, newRoundEvent.Height)
		}
		if newRoundEvent.Round != round {
			t.Fatalf("expected round %v, got %v", round, newRoundEvent.Round)
		}
	}
}

func ensureNewTimeout(t *testing.T, timeoutCh <-chan tmpubsub.Message, height int64, round int32, timeout int64) {
	t.Helper()
	timeoutDuration := time.Duration(timeout*10) * time.Nanosecond
	ensureNewEvent(t, timeoutCh, height, round, timeoutDuration,
		"Timeout expired while waiting for NewTimeout event")
}

func ensureNewProposal(t *testing.T, proposalCh <-chan tmpubsub.Message, height int64, round int32) {
	t.Helper()
	select {
	case <-time.After(ensureTimeout):
		t.Fatalf("Timeout expired while waiting for NewProposal event")
	case msg := <-proposalCh:
		proposalEvent, ok := msg.Data().(types.EventDataCompleteProposal)
		if !ok {
			t.Fatalf("expected a EventDataCompleteProposal, got %T. Wrong subscription channel?",
				msg.Data())
		}
		if proposalEvent.Height != height {
			t.Fatalf("expected height %v, got %v", height, proposalEvent.Height)
		}
		if proposalEvent.Round != round {
			t.Fatalf("expected round %v, got %v", round, proposalEvent.Round)
		}
	}
}

func ensureNewValidBlock(t *testing.T, validBlockCh <-chan tmpubsub.Message, height int64, round int32) {
	t.Helper()
	ensureNewEvent(t, validBlockCh, height, round, ensureTimeout,
		"Timeout expired while waiting for NewValidBlock event")
}

func ensureNewBlock(t *testing.T, blockCh <-chan tmpubsub.Message, height int64) {
	t.Helper()
	select {
	case <-time.After(ensureTimeout):
		t.Fatalf("Timeout expired while waiting for NewBlock event")
	case msg := <-blockCh:
		blockEvent, ok := msg.Data().(types.EventDataNewBlock)
		if !ok {
			t.Fatalf("expected a EventDataNewBlock, got %T. Wrong subscription channel?",
				msg.Data())
		}
		if blockEvent.Block.Height != height {
			t.Fatalf("expected height %v, got %v", height, blockEvent.Block.Height)
		}
	}
}

func ensureNewBlockHeader(t *testing.T, blockCh <-chan tmpubsub.Message, height int64, blockHash tmbytes.HexBytes) {
	t.Helper()
	select {
	case <-time.After(ensureTimeout):
		t.Fatalf("Timeout expired while waiting for NewBlockHeader event")
	case msg := <-blockCh:
		blockHeaderEvent, ok := msg.Data().(types.EventDataNewBlockHeader)
		if !ok {
			t.Fatalf("expected a EventDataNewBlockHeader, got %T. Wrong subscription channel?",
				msg.Data())
		}
		if blockHeaderEvent.Header.Height != height {
			t.Fatalf("expected height %v, got %v", height, blockHeaderEvent.Header.Height)
		}
		if !bytes.Equal(blockHeaderEvent.Header.Hash(), blockHash) {
			t.Fatalf("expected header %X, got %X", blockHash, blockHeaderEvent.Header.Hash())
		}
	}
}

func ensureNewUnlock(t *testing.T, unlockCh <-chan tmpubsub.Message, height int64, round int32) {
	t.Helper()
	ensureNewEvent(t, unlockCh, height, round, ensureTimeout,
		"Timeout expired while waiting for NewUnlock event")
}

<<<<<<< HEAD
func ensureLock(lockCh <-chan tmpubsub.Message, height int64, round int32) {
	ensureNewEvent(lockCh, height, round, ensureTimeout,
		"Timeout expired while waiting for LockValue event")
}

func ensureProposal(proposalCh <-chan tmpubsub.Message, height int64, round int32, propID types.BlockID) {
=======
func ensureProposal(t *testing.T, proposalCh <-chan tmpubsub.Message, height int64, round int32, propID types.BlockID) {
	t.Helper()
>>>>>>> 87f4beb3
	select {
	case <-time.After(ensureTimeout):
		t.Fatalf("Timeout expired while waiting for NewProposal event")
	case msg := <-proposalCh:
		proposalEvent, ok := msg.Data().(types.EventDataCompleteProposal)
		if !ok {
			t.Fatalf("expected a EventDataCompleteProposal, got %T. Wrong subscription channel?",
				msg.Data())
		}
		if proposalEvent.Height != height {
			t.Fatalf("expected height %v, got %v", height, proposalEvent.Height)
		}
		if proposalEvent.Round != round {
			t.Fatalf("expected round %v, got %v", round, proposalEvent.Round)
		}
		if !proposalEvent.BlockID.Equals(propID) {
			t.Fatalf("Proposed block does not match expected block (%v != %v)", proposalEvent.BlockID, propID)
		}
	}
}

func ensurePrecommit(t *testing.T, voteCh <-chan tmpubsub.Message, height int64, round int32) {
	t.Helper()
	ensureVote(t, voteCh, height, round, tmproto.PrecommitType)
}

func ensurePrevote(t *testing.T, voteCh <-chan tmpubsub.Message, height int64, round int32) {
	t.Helper()
	ensureVote(t, voteCh, height, round, tmproto.PrevoteType)
}

func ensureVote(t *testing.T, voteCh <-chan tmpubsub.Message, height int64, round int32,
	voteType tmproto.SignedMsgType) {
	t.Helper()
	select {
	case <-time.After(ensureTimeout):
		t.Fatalf("Timeout expired while waiting for NewVote event")
	case msg := <-voteCh:
		voteEvent, ok := msg.Data().(types.EventDataVote)
		if !ok {
			t.Fatalf("expected a EventDataVote, got %T. Wrong subscription channel?",
				msg.Data())
		}
		vote := voteEvent.Vote
		if vote.Height != height {
			t.Fatalf("expected height %v, got %v", height, vote.Height)
		}
		if vote.Round != round {
			t.Fatalf("expected round %v, got %v", round, vote.Round)
		}
		if vote.Type != voteType {
			t.Fatalf("expected type %v, got %v", voteType, vote.Type)
		}
	}
}

func ensurePrecommitTimeout(t *testing.T, ch <-chan tmpubsub.Message) {
	t.Helper()
	select {
	case <-time.After(ensureTimeout):
		t.Fatalf("Timeout expired while waiting for the Precommit to Timeout")
	case <-ch:
	}
}

func ensureNewEventOnChannel(t *testing.T, ch <-chan tmpubsub.Message) {
	t.Helper()
	select {
	case <-time.After(ensureTimeout):
		t.Fatalf("Timeout expired while waiting for new activity on the channel")
	case <-ch:
	}
}

//-------------------------------------------------------------------------------
// consensus nets

// consensusLogger is a TestingLogger which uses a different
// color for each validator ("validator" key must exist).
func consensusLogger() log.Logger {
	return log.TestingLogger().With("module", "consensus")
}

func randConsensusState(
	t *testing.T,
	config *cfg.Config,
	nValidators int,
	testName string,
	tickerFunc func() TimeoutTicker,
	appFunc func() abci.Application,
	configOpts ...func(*cfg.Config),
) ([]*State, cleanupFunc) {
	t.Helper()

	genDoc, privVals := factory.RandGenesisDoc(config, nValidators, false, 30)
	css := make([]*State, nValidators)
	logger := consensusLogger()

	closeFuncs := make([]func() error, 0, nValidators)

	configRootDirs := make([]string, 0, nValidators)

	for i := 0; i < nValidators; i++ {
		blockStore := store.NewBlockStore(dbm.NewMemDB()) // each state needs its own db
		state, err := sm.MakeGenesisState(genDoc)
		require.NoError(t, err)
		thisConfig := ResetConfig(fmt.Sprintf("%s_%d", testName, i))
		configRootDirs = append(configRootDirs, thisConfig.RootDir)

		for _, opt := range configOpts {
			opt(thisConfig)
		}

		ensureDir(t, filepath.Dir(thisConfig.Consensus.WalFile()), 0700) // dir for wal

		app := appFunc()

		if appCloser, ok := app.(io.Closer); ok {
			closeFuncs = append(closeFuncs, appCloser.Close)
		}

		vals := types.TM2PB.ValidatorUpdates(state.Validators)
		app.InitChain(abci.RequestInitChain{Validators: vals})

		css[i] = newStateWithConfigAndBlockStore(thisConfig, state, privVals[i], app, blockStore)
		css[i].SetTimeoutTicker(tickerFunc())
		css[i].SetLogger(logger.With("validator", i, "module", "consensus"))
	}

	return css, func() {
		for _, closer := range closeFuncs {
			_ = closer()
		}
		for _, dir := range configRootDirs {
			os.RemoveAll(dir)
		}
	}
}

// nPeers = nValidators + nNotValidator
func randConsensusNetWithPeers(
	t *testing.T,
	config *cfg.Config,
	nValidators,
	nPeers int,
	testName string,
	tickerFunc func() TimeoutTicker,
	appFunc func(string) abci.Application,
) ([]*State, *types.GenesisDoc, *cfg.Config, cleanupFunc) {
	genDoc, privVals := factory.RandGenesisDoc(config, nValidators, false, testMinPower)
	css := make([]*State, nPeers)
	t.Helper()
	logger := consensusLogger()

	var peer0Config *cfg.Config
	configRootDirs := make([]string, 0, nPeers)
	for i := 0; i < nPeers; i++ {
		state, _ := sm.MakeGenesisState(genDoc)
		thisConfig := ResetConfig(fmt.Sprintf("%s_%d", testName, i))
		configRootDirs = append(configRootDirs, thisConfig.RootDir)
		ensureDir(t, filepath.Dir(thisConfig.Consensus.WalFile()), 0700) // dir for wal
		if i == 0 {
			peer0Config = thisConfig
		}
		var privVal types.PrivValidator
		if i < nValidators {
			privVal = privVals[i]
		} else {
			tempKeyFile, err := ioutil.TempFile("", "priv_validator_key_")
			if err != nil {
				t.Fatalf("error creating temp file for validator key: %s", err)
			}
			tempStateFile, err := ioutil.TempFile("", "priv_validator_state_")
			if err != nil {
				t.Fatalf("error loading validator state: %s", err)
			}

			privVal, err = privval.GenFilePV(tempKeyFile.Name(), tempStateFile.Name(), "")
			if err != nil {
				t.Fatalf("error generating validator key: %s", err)
			}
		}

		app := appFunc(path.Join(config.DBDir(), fmt.Sprintf("%s_%d", testName, i)))
		vals := types.TM2PB.ValidatorUpdates(state.Validators)
		if _, ok := app.(*kvstore.PersistentKVStoreApplication); ok {
			// simulate handshake, receive app version. If don't do this, replay test will fail
			state.Version.Consensus.App = kvstore.ProtocolVersion
		}
		app.InitChain(abci.RequestInitChain{Validators: vals})
		// sm.SaveState(stateDB,state)	//height 1's validatorsInfo already saved in LoadStateFromDBOrGenesisDoc above

		css[i] = newStateWithConfig(thisConfig, state, privVal, app)
		css[i].SetTimeoutTicker(tickerFunc())
		css[i].SetLogger(logger.With("validator", i, "module", "consensus"))
	}
	return css, genDoc, peer0Config, func() {
		for _, dir := range configRootDirs {
			os.RemoveAll(dir)
		}
	}
}

func randGenesisState(
	config *cfg.Config,
	numValidators int,
	randPower bool,
	minPower int64) (sm.State, []types.PrivValidator) {

	genDoc, privValidators := factory.RandGenesisDoc(config, numValidators, randPower, minPower)
	s0, _ := sm.MakeGenesisState(genDoc)
	return s0, privValidators
}

func newMockTickerFunc(onlyOnce bool) func() TimeoutTicker {
	return func() TimeoutTicker {
		return &mockTicker{
			c:        make(chan timeoutInfo, 10),
			onlyOnce: onlyOnce,
		}
	}
}

// mock ticker only fires on RoundStepNewHeight
// and only once if onlyOnce=true
type mockTicker struct {
	c chan timeoutInfo

	mtx      sync.Mutex
	onlyOnce bool
	fired    bool
}

func (m *mockTicker) Start() error {
	return nil
}

func (m *mockTicker) Stop() error {
	return nil
}

func (m *mockTicker) ScheduleTimeout(ti timeoutInfo) {
	m.mtx.Lock()
	defer m.mtx.Unlock()
	if m.onlyOnce && m.fired {
		return
	}
	if ti.Step == cstypes.RoundStepNewHeight {
		m.c <- ti
		m.fired = true
	}
}

func (m *mockTicker) Chan() <-chan timeoutInfo {
	return m.c
}

func (*mockTicker) SetLogger(log.Logger) {}

func newPersistentKVStore() abci.Application {
	dir, err := ioutil.TempDir("", "persistent-kvstore")
	if err != nil {
		panic(err)
	}
	return kvstore.NewPersistentKVStoreApplication(dir)
}

func newKVStore() abci.Application {
	return kvstore.NewApplication()
}

func newPersistentKVStoreWithPath(dbDir string) abci.Application {
	return kvstore.NewPersistentKVStoreApplication(dbDir)
}

func signDataIsEqual(v1 *types.Vote, v2 *tmproto.Vote) bool {
	if v1 == nil || v2 == nil {
		return false
	}

	return v1.Type == v2.Type &&
		bytes.Equal(v1.BlockID.Hash, v2.BlockID.GetHash()) &&
		v1.Height == v2.GetHeight() &&
		v1.Round == v2.Round &&
		bytes.Equal(v1.ValidatorAddress.Bytes(), v2.GetValidatorAddress()) &&
		v1.ValidatorIndex == v2.GetValidatorIndex()
}<|MERGE_RESOLUTION|>--- conflicted
+++ resolved
@@ -646,17 +646,14 @@
 		"Timeout expired while waiting for NewUnlock event")
 }
 
-<<<<<<< HEAD
-func ensureLock(lockCh <-chan tmpubsub.Message, height int64, round int32) {
+func ensureLock(t *testing.T, lockCh <-chan tmpubsub.Message, height int64, round int32) {
 	ensureNewEvent(lockCh, height, round, ensureTimeout,
 		"Timeout expired while waiting for LockValue event")
 }
 
-func ensureProposal(proposalCh <-chan tmpubsub.Message, height int64, round int32, propID types.BlockID) {
-=======
+
 func ensureProposal(t *testing.T, proposalCh <-chan tmpubsub.Message, height int64, round int32, propID types.BlockID) {
 	t.Helper()
->>>>>>> 87f4beb3
 	select {
 	case <-time.After(ensureTimeout):
 		t.Fatalf("Timeout expired while waiting for NewProposal event")
