--- conflicted
+++ resolved
@@ -8,7 +8,6 @@
 	"os"
 	"path/filepath"
 	"runtime"
-	"sort"
 	"testing"
 	"time"
 
@@ -21,7 +20,7 @@
 	"github.com/tendermint/tendermint/abci/example/kvstore"
 	abci "github.com/tendermint/tendermint/abci/types"
 	"github.com/tendermint/tendermint/abci/types/mocks"
-	"github.com/tendermint/tendermint/config"
+	cfg "github.com/tendermint/tendermint/config"
 	"github.com/tendermint/tendermint/crypto"
 	cryptoenc "github.com/tendermint/tendermint/crypto/encoding"
 	"github.com/tendermint/tendermint/internal/test"
@@ -51,8 +50,8 @@
 // and which ones we need the wal for - then we'd also be able to only flush the
 // wal writer when we need to, instead of with every message.
 
-func startNewStateAndWaitForBlock(t *testing.T, consensusReplayConfig *config.Config,
-	lastBlockHeight int64, stateStore sm.Store) {
+func startNewStateAndWaitForBlock(t *testing.T, consensusReplayConfig *cfg.Config,
+	lastBlockHeight int64, blockDB dbm.DB, stateStore sm.Store) {
 	logger := log.TestingLogger()
 	state, _ := stateStore.LoadFromDBOrGenesisFile(consensusReplayConfig.GenesisFile())
 	privValidator := loadPrivValidator(consensusReplayConfig)
@@ -91,18 +90,14 @@
 	}
 }
 
-func sendTxs(ctx context.Context, cs *State) {
+func sendTxs(ctx context.Context, t *testing.T, cs *State) {
 	for i := 0; i < 256; i++ {
 		select {
 		case <-ctx.Done():
 			return
 		default:
 			tx := kvstore.NewTxFromID(i)
-			if err := assertMempool(cs.txNotifier).CheckTx(tx, func(resp *abci.ResponseCheckTx) {
-				if resp.Code != 0 {
-					panic(fmt.Sprintf("Unexpected code: %d, log: %s", resp.Code, resp.Log))
-				}
-			}, mempool.TxInfo{}); err != nil {
+			if err := assertMempool(cs.txNotifier).CheckTx(tx, assertValidTx(t), mempool.TxInfo{}); err != nil {
 				panic(err)
 			}
 			i++
@@ -122,7 +117,7 @@
 			1},
 		{"many non-empty blocks",
 			func(stateDB dbm.DB, cs *State, ctx context.Context) {
-				go sendTxs(ctx, cs)
+				go sendTxs(ctx, t, cs)
 			},
 			3},
 	}
@@ -136,7 +131,7 @@
 	}
 }
 
-func crashWALandCheckLiveness(t *testing.T, cfg *config.Config,
+func crashWALandCheckLiveness(t *testing.T, consensusReplayConfig *cfg.Config,
 	initFn func(dbm.DB, *State, context.Context), heightToStop int64) {
 	walPanicked := make(chan error)
 	crashingWal := &crashingWAL{panicCh: walPanicked, heightToStop: heightToStop}
@@ -148,16 +143,17 @@
 
 		// create consensus state from a clean slate
 		logger := log.NewNopLogger()
-		stateDB := dbm.NewMemDB()
+		blockDB := dbm.NewMemDB()
+		stateDB := blockDB
 		stateStore := sm.NewStore(stateDB, sm.StoreOptions{
 			DiscardABCIResponses: false,
 		})
-		state, err := sm.MakeGenesisStateFromFile(cfg.GenesisFile())
+		state, err := sm.MakeGenesisStateFromFile(consensusReplayConfig.GenesisFile())
 		require.NoError(t, err)
-		privValidator := loadPrivValidator(cfg)
+		privValidator := loadPrivValidator(consensusReplayConfig)
 		cs := newState(
 			t,
-			cfg,
+			consensusReplayConfig,
 			state,
 			privValidator,
 			kvstore.NewInMemoryApplication(),
@@ -192,7 +188,7 @@
 			t.Logf("WAL panicked: %v", err)
 
 			// make sure we can make blocks after a crash
-			startNewStateAndWaitForBlock(t, cfg, cs.Height, stateStore)
+			startNewStateAndWaitForBlock(t, consensusReplayConfig, cs.Height, blockDB, stateStore)
 
 			// stop consensus state and transactions sender (initFn)
 			cs.Stop() //nolint:errcheck // Logging this error causes failure
@@ -295,22 +291,16 @@
 // 3 - same as 2 but with a truncated block store
 var modes = []uint{0, 1, 2, 3}
 
-// This is actually not a test, it's for storing validator change tx data for testHandshakeReplay
-func setupChainWithChangingValidators(t *testing.T, name string, nBlocks int) (*cfg.Config, []*types.Block, []*types.Commit, sm.State) {
+// Build a chain containing validator set changes
+func setupChainWithChangingValidators(t *testing.T, config *cfg.Config, nBlocks int) ([]*types.Block, []*types.ExtendedCommit, sm.State) {
 	nPeers := 7
 	nVals := 4
-	css, genDoc, config, cleanup := randConsensusNetWithPeers(
-		t,
-		nVals,
-		nPeers,
-		name,
-		newMockTickerFunc(true),
-		func(_ string) abci.Application {
-			return newKVStore()
-		})
-	genesisState, err := sm.MakeGenesisState(genDoc)
-	require.NoError(t, err)
-	t.Cleanup(cleanup)
+	css, _, _ := makeNetwork(t, makeNetworkArgs{
+		config:        config,
+		validators:    nVals,
+		nonValidators: nPeers - nVals,
+	})
+	genesisState := css[0].GetState()
 
 	partSize := types.BlockPartSizeBytes
 
@@ -329,7 +319,8 @@
 	ensureNewRound(newRoundCh, height, 0)
 	ensureNewProposal(proposalCh, height, round)
 	rs := css[0].GetRoundState()
-	signAddVotes(css[0], tmproto.PrecommitType, rs.ProposalBlock.Hash(), rs.ProposalBlockParts.Header(), vss[1:nVals]...)
+	blockID := types.NewBlockID(rs.ProposalBlock.Hash(), rs.ProposalBlockParts.Header())
+	signAddVotes(t, css[0], tmproto.PrecommitType, blockID, vss[1:nVals]...)
 	ensureNewRound(newRoundCh, height+1, 0)
 
 	// HEIGHT 2
@@ -340,13 +331,13 @@
 	valPubKey1ABCI, err := cryptoenc.PubKeyToProto(newValidatorPubKey1)
 	require.NoError(t, err)
 	newValidatorTx1 := kvstore.MakeValSetChangeTx(valPubKey1ABCI, testMinPower)
-	err = assertMempool(css[0].txNotifier).CheckTx(newValidatorTx1, nil, mempool.TxInfo{})
+	err = assertMempool(css[0].txNotifier).CheckTx(newValidatorTx1, assertValidTx(t), mempool.TxInfo{})
 	assert.NoError(t, err)
 	propBlock, err := css[0].createProposalBlock() // changeProposer(t, cs1, vs2)
 	require.NoError(t, err)
 	propBlockParts, err := propBlock.MakePartSet(partSize)
 	require.NoError(t, err)
-	blockID := types.BlockID{Hash: propBlock.Hash(), PartSetHeader: propBlockParts.Header()}
+	blockID = types.BlockID{Hash: propBlock.Hash(), PartSetHeader: propBlockParts.Header()}
 
 	proposal := types.NewProposal(vss[1].Height, round, -1, blockID)
 	p := proposal.ToProto()
@@ -360,8 +351,7 @@
 		t.Fatal(err)
 	}
 	ensureNewProposal(proposalCh, height, round)
-	rs = css[0].GetRoundState()
-	signAddVotes(css[0], tmproto.PrecommitType, rs.ProposalBlock.Hash(), rs.ProposalBlockParts.Header(), vss[1:nVals]...)
+	signAddVotes(t, css[0], tmproto.PrecommitType, blockID, vss[1:nVals]...)
 	ensureNewRound(newRoundCh, height+1, 0)
 
 	// HEIGHT 3
@@ -372,7 +362,7 @@
 	updatePubKey1ABCI, err := cryptoenc.PubKeyToProto(updateValidatorPubKey1)
 	require.NoError(t, err)
 	updateValidatorTx1 := kvstore.MakeValSetChangeTx(updatePubKey1ABCI, 25)
-	err = assertMempool(css[0].txNotifier).CheckTx(updateValidatorTx1, nil, mempool.TxInfo{})
+	err = assertMempool(css[0].txNotifier).CheckTx(updateValidatorTx1, assertValidTx(t), mempool.TxInfo{})
 	assert.NoError(t, err)
 	propBlock, err = css[0].createProposalBlock() // changeProposer(t, cs1, vs2)
 	require.NoError(t, err)
@@ -392,8 +382,7 @@
 		t.Fatal(err)
 	}
 	ensureNewProposal(proposalCh, height, round)
-	rs = css[0].GetRoundState()
-	signAddVotes(css[0], tmproto.PrecommitType, rs.ProposalBlock.Hash(), rs.ProposalBlockParts.Header(), vss[1:nVals]...)
+	signAddVotes(t, css[0], tmproto.PrecommitType, blockID, vss[1:nVals]...)
 	ensureNewRound(newRoundCh, height+1, 0)
 
 	// HEIGHT 4
@@ -404,40 +393,20 @@
 	newVal2ABCI, err := cryptoenc.PubKeyToProto(newValidatorPubKey2)
 	require.NoError(t, err)
 	newValidatorTx2 := kvstore.MakeValSetChangeTx(newVal2ABCI, testMinPower)
-	err = assertMempool(css[0].txNotifier).CheckTx(newValidatorTx2, nil, mempool.TxInfo{})
+	err = assertMempool(css[0].txNotifier).CheckTx(newValidatorTx2, assertValidTx(t), mempool.TxInfo{})
 	assert.Nil(t, err)
 	newValidatorPubKey3, err := css[nVals+2].privValidator.GetPubKey()
 	require.NoError(t, err)
 	newVal3ABCI, err := cryptoenc.PubKeyToProto(newValidatorPubKey3)
 	require.NoError(t, err)
 	newValidatorTx3 := kvstore.MakeValSetChangeTx(newVal3ABCI, testMinPower)
-	err = assertMempool(css[0].txNotifier).CheckTx(newValidatorTx3, nil, mempool.TxInfo{})
+	err = assertMempool(css[0].txNotifier).CheckTx(newValidatorTx3, assertValidTx(t), mempool.TxInfo{})
 	assert.NoError(t, err)
 	propBlock, err = css[0].createProposalBlock() // changeProposer(t, cs1, vs2)
 	require.NoError(t, err)
 	propBlockParts, err = propBlock.MakePartSet(partSize)
 	require.NoError(t, err)
 	blockID = types.BlockID{Hash: propBlock.Hash(), PartSetHeader: propBlockParts.Header()}
-	newVss := make([]*validatorStub, nVals+1)
-	copy(newVss, vss[:nVals+1])
-	sort.Sort(ValidatorStubsByPower(newVss))
-
-	valIndexFn := func(cssIdx int) int {
-		for i, vs := range newVss {
-			vsPubKey, err := vs.GetPubKey()
-			require.NoError(t, err)
-
-			cssPubKey, err := css[cssIdx].privValidator.GetPubKey()
-			require.NoError(t, err)
-
-			if vsPubKey.Equals(cssPubKey) {
-				return i
-			}
-		}
-		panic(fmt.Sprintf("validator css[%d] not found in newVss", cssIdx))
-	}
-
-	selfIndex := valIndexFn(0)
 
 	proposal = types.NewProposal(vss[3].Height, round, -1, blockID)
 	p = proposal.ToProto()
@@ -451,55 +420,48 @@
 		t.Fatal(err)
 	}
 	ensureNewProposal(proposalCh, height, round)
-
-	removeValidatorTx2 := kvstore.MakeValSetChangeTx(newVal2ABCI, 0)
-	err = assertMempool(css[0].txNotifier).CheckTx(removeValidatorTx2, nil, mempool.TxInfo{})
-	assert.Nil(t, err)
-
-	rs = css[0].GetRoundState()
-	for i := 0; i < nVals+1; i++ {
-		if i == selfIndex {
-			continue
-		}
-		signAddVotes(css[0], tmproto.PrecommitType, rs.ProposalBlock.Hash(), rs.ProposalBlockParts.Header(), newVss[i])
-	}
-
+	signAddVotes(t, css[0], tmproto.PrecommitType, blockID, vss[1:nVals]...)
 	ensureNewRound(newRoundCh, height+1, 0)
 
 	// HEIGHT 5
 	height++
 	incrementHeight(vss...)
-	// Reflect the changes to vss[nVals] at height 3 and resort newVss.
-	newVssIdx := valIndexFn(nVals)
-	newVss[newVssIdx].VotingPower = 25
-	sort.Sort(ValidatorStubsByPower(newVss))
-	selfIndex = valIndexFn(0)
+	removeValidatorTx2 := kvstore.MakeValSetChangeTx(newVal2ABCI, 0)
+	err = assertMempool(css[0].txNotifier).CheckTx(removeValidatorTx2, assertValidTx(t), mempool.TxInfo{})
+	require.NoError(t, err)
+	propBlock, err = css[0].createProposalBlock() // changeProposer(t, cs1, vs2)
+	require.NoError(t, err)
+	propBlockParts, err = propBlock.MakePartSet(partSize)
+	require.NoError(t, err)
+	blockID = types.BlockID{Hash: propBlock.Hash(), PartSetHeader: propBlockParts.Header()}
+
+	proposal = types.NewProposal(vss[4].Height, round, -1, blockID)
+	p = proposal.ToProto()
+	if err := vss[4].SignProposal(test.DefaultTestChainID, p); err != nil {
+		t.Fatal("failed to sign bad proposal", err)
+	}
+	proposal.Signature = p.Signature
+
+	// set the proposal block
+	if err := css[0].SetProposalAndBlock(proposal, propBlock, propBlockParts, "some peer"); err != nil {
+		t.Fatal(err)
+	}
 	ensureNewProposal(proposalCh, height, round)
-	rs = css[0].GetRoundState()
-	for i := 0; i < nVals+1; i++ {
-		if i == selfIndex {
-			continue
-		}
-		signAddVotes(css[0], tmproto.PrecommitType, rs.ProposalBlock.Hash(), rs.ProposalBlockParts.Header(), newVss[i])
-	}
+	signAddVotes(t, css[0], tmproto.PrecommitType, blockID, vss[1:nVals+2]...)
 	ensureNewRound(newRoundCh, height+1, 0)
 
 	// HEIGHT 6
 	height++
 	incrementHeight(vss...)
 	removeValidatorTx3 := kvstore.MakeValSetChangeTx(newVal3ABCI, 0)
-	err = assertMempool(css[0].txNotifier).CheckTx(removeValidatorTx3, nil, mempool.TxInfo{})
+	err = assertMempool(css[0].txNotifier).CheckTx(removeValidatorTx3, assertValidTx(t), mempool.TxInfo{})
 	assert.NoError(t, err)
 	propBlock, err = css[0].createProposalBlock() // changeProposer(t, cs1, vs2)
 	require.NoError(t, err)
 	propBlockParts, err = propBlock.MakePartSet(partSize)
 	require.NoError(t, err)
 	blockID = types.BlockID{Hash: propBlock.Hash(), PartSetHeader: propBlockParts.Header()}
-	newVss = make([]*validatorStub, nVals+3)
-	copy(newVss, vss[:nVals+3])
-	sort.Sort(ValidatorStubsByPower(newVss))
-
-	selfIndex = valIndexFn(0)
+
 	proposal = types.NewProposal(vss[1].Height, round, -1, blockID)
 	p = proposal.ToProto()
 	if err := vss[1].SignProposal(test.DefaultTestChainID, p); err != nil {
@@ -512,85 +474,63 @@
 		t.Fatal(err)
 	}
 	ensureNewProposal(proposalCh, height, round)
-	rs = css[0].GetRoundState()
-	for i := 0; i < nVals+3; i++ {
-		if i == selfIndex {
-			continue
-		}
-		signAddVotes(css[0], tmproto.PrecommitType, rs.ProposalBlock.Hash(), rs.ProposalBlockParts.Header(), newVss[i])
-	}
+	signAddVotes(t, css[0], tmproto.PrecommitType, blockID, vss[1:nVals+1]...)
 	ensureNewRound(newRoundCh, height+1, 0)
 
 	chain := make([]*types.Block, 0)
-	commits := make([]*types.Commit, 0)
+	extCommits := make([]*types.ExtendedCommit, 0)
 	for i := 1; i <= nBlocks; i++ {
 		chain = append(chain, css[0].blockStore.LoadBlock(int64(i)))
-		commits = append(commits, css[0].blockStore.LoadBlockCommit(int64(i)))
-	}
-	return config, chain, commits, genesisState
+		extCommits = append(extCommits, css[0].blockStore.LoadBlockExtendedCommit(int64(i)))
+	}
+	return chain, extCommits, genesisState
 }
 
 // Sync from scratch
 func TestHandshakeReplayAll(t *testing.T) {
 	for _, m := range modes {
-<<<<<<< HEAD
-		testHandshakeReplay(t, 0, m)
-=======
 		t.Run(fmt.Sprintf("mode_%d_single", m), func(t *testing.T) {
-			testHandshakeReplay(t, config, 0, m, false)
+			testHandshakeReplay(t, 0, m, false)
 		})
 		t.Run(fmt.Sprintf("mode_%d_multi", m), func(t *testing.T) {
-			testHandshakeReplay(t, config, 0, m, false)
-		})
->>>>>>> df13ddfd
+			testHandshakeReplay(t, 0, m, false)
+		})
 	}
 }
 
 // Sync many, not from scratch
 func TestHandshakeReplaySome(t *testing.T) {
 	for _, m := range modes {
-<<<<<<< HEAD
-		testHandshakeReplay(t, 2, m)
-=======
 		t.Run(fmt.Sprintf("mode_%d_single", m), func(t *testing.T) {
-			testHandshakeReplay(t, config, 2, m, false)
+			testHandshakeReplay(t, 2, m, false)
 		})
 		t.Run(fmt.Sprintf("mode_%d_multi", m), func(t *testing.T) {
-			testHandshakeReplay(t, config, 2, m, true)
-		})
->>>>>>> df13ddfd
+			testHandshakeReplay(t, 2, m, true)
+		})
 	}
 }
 
 // Sync from lagging by one
 func TestHandshakeReplayOne(t *testing.T) {
 	for _, m := range modes {
-<<<<<<< HEAD
-		testHandshakeReplay(t, numBlocks-1, m)
-=======
 		t.Run(fmt.Sprintf("mode_%d_single", m), func(t *testing.T) {
-			testHandshakeReplay(t, config, numBlocks-1, m, false)
+			testHandshakeReplay(t, numBlocks-1, m, false)
 		})
 		t.Run(fmt.Sprintf("mode_%d_multi", m), func(t *testing.T) {
-			testHandshakeReplay(t, config, numBlocks-1, m, true)
-		})
->>>>>>> df13ddfd
+			testHandshakeReplay(t, numBlocks-1, m, true)
+		})
 	}
 }
 
 // Sync from caught up
 func TestHandshakeReplayNone(t *testing.T) {
 	for _, m := range modes {
-<<<<<<< HEAD
-		testHandshakeReplay(t, numBlocks, m)
-=======
 		t.Run(fmt.Sprintf("mode_%d_single", m), func(t *testing.T) {
-			testHandshakeReplay(t, config, numBlocks, m, false)
+			testHandshakeReplay(t, numBlocks, m, false)
 		})
 		t.Run(fmt.Sprintf("mode_%d_multi", m), func(t *testing.T) {
-			testHandshakeReplay(t, config, numBlocks, m, true)
-		})
->>>>>>> df13ddfd
+			testHandshakeReplay(t, numBlocks, m, true)
+		})
 	}
 }
 
@@ -611,11 +551,7 @@
 
 // Make some blocks. Start a fresh app and apply nBlocks blocks.
 // Then restart the app and sync it up with the remaining blocks
-<<<<<<< HEAD
-func testHandshakeReplay(t *testing.T, nBlocks int, mode uint) {
-=======
-func testHandshakeReplay(t *testing.T, config *cfg.Config, nBlocks int, mode uint, testValidatorsChange bool) {
->>>>>>> df13ddfd
+func testHandshakeReplay(t *testing.T, nBlocks int, mode uint, testValidatorsChange bool) {
 	var (
 		testConfig   *cfg.Config
 		chain        []*types.Block
@@ -627,38 +563,14 @@
 		evpool       = sm.EmptyEvidencePool{}
 	)
 
-<<<<<<< HEAD
-	testConfig := ResetConfig(fmt.Sprintf("handhsake_%d_%d", nBlocks, mode))
-	t.Cleanup(func() {
-		_ = os.RemoveAll(testConfig.RootDir)
-	})
-	walBody, err := WALWithNBlocks(t, numBlocks)
-	require.NoError(t, err)
-	walFile := tempWALWithData(walBody)
-	testConfig.Consensus.SetWalFile(walFile)
-
-	privVal := privval.LoadFilePV(testConfig.PrivValidatorKeyFile(), testConfig.PrivValidatorStateFile())
-
-	wal, err := NewWAL(walFile)
-	require.NoError(t, err)
-	wal.SetLogger(log.TestingLogger())
-	err = wal.Start()
-	require.NoError(t, err)
-	t.Cleanup(func() {
-		if err := wal.Stop(); err != nil {
-			t.Error(err)
-		}
-	})
-	chain, extCommits, err = makeBlockchainFromWAL(wal)
-	require.NoError(t, err)
-	pubKey, err := privVal.GetPubKey()
-	require.NoError(t, err)
-	stateDB, genesisState, store = stateAndStore(t, testConfig, pubKey, kvstore.AppVersion)
-=======
 	if testValidatorsChange {
-		testConfig, chain, commits, genesisState = setupChainWithChangingValidators(t, fmt.Sprintf("%d_%d_m", nBlocks, mode), numBlocks)
+		testConfig = ResetConfig(fmt.Sprintf("%d_%d_m", nBlocks, mode))
+		t.Cleanup(func() {
+			_ = os.RemoveAll(testConfig.RootDir)
+		})
+		chain, extCommits, genesisState = setupChainWithChangingValidators(t, testConfig, numBlocks)
 		stateDB = dbm.NewMemDB()
-		store = newMockBlockStore(t, config, genesisState.ConsensusParams)
+		store = newMockBlockStore(t, testConfig, genesisState.ConsensusParams)
 	} else {
 		testConfig = ResetConfig(fmt.Sprintf("%d_%d_s", nBlocks, mode))
 		t.Cleanup(func() {
@@ -681,13 +593,12 @@
 				t.Error(err)
 			}
 		})
-		chain, commits, err = makeBlockchainFromWAL(wal)
+		chain, extCommits, err = makeBlockchainFromWAL(wal)
 		require.NoError(t, err)
 		pubKey, err := privVal.GetPubKey()
 		require.NoError(t, err)
 		stateDB, genesisState, store = stateAndStore(t, testConfig, pubKey, kvstore.AppVersion)
 	}
->>>>>>> df13ddfd
 
 	stateStore := sm.NewStore(stateDB, sm.StoreOptions{
 		DiscardABCIResponses: false,
@@ -696,16 +607,12 @@
 		_ = stateStore.Close()
 	})
 	store.chain = chain
+	store.config = testConfig
 	store.extCommits = extCommits
 
 	state := genesisState.Copy()
 	// run the chain through state.ApplyBlock to build up the tendermint state
-<<<<<<< HEAD
-	state = buildTMStateFromChain(t, testConfig, stateStore, mempool, evpool, state, chain, nBlocks, mode, store)
-	latestAppHash := state.AppHash
-=======
 	state, latestAppHash := buildTMStateFromChain(t, testConfig, stateStore, mempool, evpool, state, chain, nBlocks, mode, store)
->>>>>>> df13ddfd
 
 	// make a new client creator
 	kvstoreApp := kvstore.NewPersistentApplication(
@@ -738,12 +645,8 @@
 	}
 
 	// now start the app using the handshake - it should sync
-<<<<<<< HEAD
-	genDoc, _ := sm.MakeGenesisDocFromFile(testConfig.GenesisFile())
-=======
 	genDoc, err := sm.MakeGenesisDocFromFile(testConfig.GenesisFile())
 	require.NoError(t, err)
->>>>>>> df13ddfd
 	handshaker := NewHandshaker(stateStore, state, store, genDoc)
 	proxyApp := proxy.NewAppConns(clientCreator2, proxy.NopMetrics())
 	if err := proxyApp.Start(); err != nil {
@@ -856,7 +759,7 @@
 
 func buildTMStateFromChain(
 	t *testing.T,
-	cfg *config.Config,
+	config *cfg.Config,
 	stateStore sm.Store,
 	mempool mempool.Mempool,
 	evpool sm.EvidencePool,
@@ -868,7 +771,7 @@
 	// run the whole chain against this client to build up the tendermint state
 	clientCreator := proxy.NewLocalClientCreator(
 		kvstore.NewPersistentApplication(
-			filepath.Join(cfg.DBDir(), fmt.Sprintf("replay_test_%d_%d_t", nBlocks, mode))))
+			filepath.Join(config.DBDir(), fmt.Sprintf("replay_test_%d_%d_t", nBlocks, mode))))
 	proxyApp := proxy.NewAppConns(clientCreator, proxy.NopMetrics())
 	if err := proxyApp.Start(); err != nil {
 		panic(err)
@@ -989,6 +892,12 @@
 				t.Log(err)
 			}
 		})
+	}
+}
+
+func assertValidTx(t *testing.T) func(resp *abci.ResponseCheckTx) {
+	return func(resp *abci.ResponseCheckTx) {
+		require.EqualValues(t, 0, resp.Code)
 	}
 }
 
@@ -1148,7 +1057,7 @@
 // fresh state and mock store
 func stateAndStore(
 	t *testing.T,
-	cfg *config.Config,
+	config *cfg.Config,
 	pubKey crypto.PubKey,
 	appVersion uint64,
 ) (dbm.DB, sm.State, *mockBlockStore) {
@@ -1156,10 +1065,10 @@
 	stateStore := sm.NewStore(stateDB, sm.StoreOptions{
 		DiscardABCIResponses: false,
 	})
-	state, err := sm.MakeGenesisStateFromFile(cfg.GenesisFile())
+	state, err := sm.MakeGenesisStateFromFile(config.GenesisFile())
 	require.NoError(t, err)
 	state.Version.Consensus.App = appVersion
-	store := newMockBlockStore(t, cfg, state.ConsensusParams)
+	store := newMockBlockStore(t, config, state.ConsensusParams)
 	require.NoError(t, stateStore.Save(state))
 
 	return stateDB, state, store
@@ -1168,8 +1077,10 @@
 //----------------------------------
 // mock block store
 
+var _ sm.BlockStore = &mockBlockStore{}
+
 type mockBlockStore struct {
-	cfg        *config.Config
+	config     *cfg.Config
 	params     types.ConsensusParams
 	chain      []*types.Block
 	extCommits []*types.ExtendedCommit
@@ -1178,9 +1089,9 @@
 }
 
 // TODO: NewBlockStore(db.NewMemDB) ...
-func newMockBlockStore(t *testing.T, cfg *config.Config, params types.ConsensusParams) *mockBlockStore {
+func newMockBlockStore(t *testing.T, config *cfg.Config, params types.ConsensusParams) *mockBlockStore {
 	return &mockBlockStore{
-		cfg:    cfg,
+		config: config,
 		params: params,
 		t:      t,
 	}
