package types

import (
	"bytes"
	"fmt"
	"math"
	"sort"
	"strings"
	"testing"
	"testing/quick"

	"github.com/stretchr/testify/assert"
	"github.com/stretchr/testify/require"

	"github.com/tendermint/tendermint/crypto"
	"github.com/tendermint/tendermint/crypto/ed25519"
	tmmath "github.com/tendermint/tendermint/libs/math"
	tmrand "github.com/tendermint/tendermint/libs/rand"
	tmproto "github.com/tendermint/tendermint/proto/tendermint/types"
)

func TestValidatorSetBasic(t *testing.T) {
	// empty or nil validator lists are allowed,
	// but attempting to IncrementProposerPriority on them will panic.
	vset := NewValidatorSet([]*Validator{})
	assert.Panics(t, func() { vset.IncrementProposerPriority(1) })

	vset = NewValidatorSet(nil)
	assert.Panics(t, func() { vset.IncrementProposerPriority(1) })

	assert.EqualValues(t, vset, vset.Copy())
	assert.False(t, vset.HasAddress([]byte("some val")))
	idx, val := vset.GetByAddress([]byte("some val"))
	assert.EqualValues(t, -1, idx)
	assert.Nil(t, val)
	addr, val := vset.GetByIndex(-100)
	assert.Nil(t, addr)
	assert.Nil(t, val)
	addr, val = vset.GetByIndex(0)
	assert.Nil(t, addr)
	assert.Nil(t, val)
	addr, val = vset.GetByIndex(100)
	assert.Nil(t, addr)
	assert.Nil(t, val)
	assert.Zero(t, vset.Size())
	assert.Equal(t, int64(0), vset.TotalVotingPower())
	assert.Nil(t, vset.GetProposer())
	assert.Equal(t, []byte{0xe3, 0xb0, 0xc4, 0x42, 0x98, 0xfc, 0x1c, 0x14, 0x9a, 0xfb, 0xf4,
		0xc8, 0x99, 0x6f, 0xb9, 0x24, 0x27, 0xae, 0x41, 0xe4, 0x64, 0x9b, 0x93, 0x4c, 0xa4, 0x95,
		0x99, 0x1b, 0x78, 0x52, 0xb8, 0x55}, vset.Hash())
	// add
	val = randValidator(vset.TotalVotingPower())
	assert.NoError(t, vset.UpdateWithChangeSet([]*Validator{val}))

	assert.True(t, vset.HasAddress(val.Address))
	idx, _ = vset.GetByAddress(val.Address)
	assert.EqualValues(t, 0, idx)
	addr, _ = vset.GetByIndex(0)
	assert.Equal(t, []byte(val.Address), addr)
	assert.Equal(t, 1, vset.Size())
	assert.Equal(t, val.VotingPower, vset.TotalVotingPower())
	assert.NotNil(t, vset.Hash())
	assert.NotPanics(t, func() { vset.IncrementProposerPriority(1) })
	assert.Equal(t, val.Address, vset.GetProposer().Address)

	// update
	val = randValidator(vset.TotalVotingPower())
	assert.NoError(t, vset.UpdateWithChangeSet([]*Validator{val}))
	_, val = vset.GetByAddress(val.Address)
	val.VotingPower += 100
	proposerPriority := val.ProposerPriority

	val.ProposerPriority = 0
	assert.NoError(t, vset.UpdateWithChangeSet([]*Validator{val}))
	_, val = vset.GetByAddress(val.Address)
	assert.Equal(t, proposerPriority, val.ProposerPriority)

}

func TestValidatorSetValidateBasic(t *testing.T) {
	val, _ := RandValidator(false, 1)
	badVal := &Validator{}

	testCases := []struct {
		vals ValidatorSet
		err  bool
		msg  string
	}{
		{
			vals: ValidatorSet{},
			err:  true,
			msg:  "validator set is nil or empty",
		},
		{
			vals: ValidatorSet{
				Validators: []*Validator{},
			},
			err: true,
			msg: "validator set is nil or empty",
		},
		{
			vals: ValidatorSet{
				Validators: []*Validator{val},
			},
			err: true,
			msg: "proposer failed validate basic, error: nil validator",
		},
		{
			vals: ValidatorSet{
				Validators: []*Validator{badVal},
			},
			err: true,
			msg: "invalid validator #0: validator does not have a public key",
		},
		{
			vals: ValidatorSet{
				Validators: []*Validator{val},
				Proposer:   val,
			},
			err: false,
			msg: "",
		},
	}

	for _, tc := range testCases {
		err := tc.vals.ValidateBasic()
		if tc.err {
			if assert.Error(t, err) {
				assert.Equal(t, tc.msg, err.Error())
			}
		} else {
			assert.NoError(t, err)
		}
	}

}

func TestCopy(t *testing.T) {
	vset := randValidatorSet(10)
	vsetHash := vset.Hash()
	if len(vsetHash) == 0 {
		t.Fatalf("ValidatorSet had unexpected zero hash")
	}

	vsetCopy := vset.Copy()
	vsetCopyHash := vsetCopy.Hash()

	if !bytes.Equal(vsetHash, vsetCopyHash) {
		t.Fatalf("ValidatorSet copy had wrong hash. Orig: %X, Copy: %X", vsetHash, vsetCopyHash)
	}
}

// Test that IncrementProposerPriority requires positive times.
func TestIncrementProposerPriorityPositiveTimes(t *testing.T) {
	vset := NewValidatorSet([]*Validator{
		newValidator([]byte("foo"), 1000),
		newValidator([]byte("bar"), 300),
		newValidator([]byte("baz"), 330),
	})

	assert.Panics(t, func() { vset.IncrementProposerPriority(-1) })
	assert.Panics(t, func() { vset.IncrementProposerPriority(0) })
	vset.IncrementProposerPriority(1)
}

func BenchmarkValidatorSetCopy(b *testing.B) {
	b.StopTimer()
	vset := NewValidatorSet([]*Validator{})
	for i := 0; i < 1000; i++ {
		privKey := ed25519.GenPrivKey()
		pubKey := privKey.PubKey()
		val := NewValidator(pubKey, 10)
		err := vset.UpdateWithChangeSet([]*Validator{val})
		if err != nil {
			panic("Failed to add validator")
		}
	}
	b.StartTimer()

	for i := 0; i < b.N; i++ {
		vset.Copy()
	}
}

//-------------------------------------------------------------------

func TestProposerSelection1(t *testing.T) {
	vset := NewValidatorSet([]*Validator{
		newValidator([]byte("foo"), 1000),
		newValidator([]byte("bar"), 300),
		newValidator([]byte("baz"), 330),
	})
	var proposers []string
	for i := 0; i < 99; i++ {
		val := vset.GetProposer()
		proposers = append(proposers, string(val.Address))
		vset.IncrementProposerPriority(1)
	}
	expected := `foo baz foo bar foo foo baz foo bar foo foo baz foo foo bar foo baz foo foo bar` +
		` foo foo baz foo bar foo foo baz foo bar foo foo baz foo foo bar foo baz foo foo bar` +
		` foo baz foo foo bar foo baz foo foo bar foo baz foo foo foo baz bar foo foo foo baz` +
		` foo bar foo foo baz foo bar foo foo baz foo bar foo foo baz foo bar foo foo baz foo` +
		` foo bar foo baz foo foo bar foo baz foo foo bar foo baz foo foo`
	if expected != strings.Join(proposers, " ") {
		t.Errorf("expected sequence of proposers was\n%v\nbut got \n%v", expected, strings.Join(proposers, " "))
	}
}

func TestProposerSelection2(t *testing.T) {
	addr0 := []byte{0, 0, 0, 0, 0, 0, 0, 0, 0, 0, 0, 0, 0, 0, 0, 0, 0, 0, 0, 0}
	addr1 := []byte{0, 0, 0, 0, 0, 0, 0, 0, 0, 0, 0, 0, 0, 0, 0, 0, 0, 0, 0, 1}
	addr2 := []byte{0, 0, 0, 0, 0, 0, 0, 0, 0, 0, 0, 0, 0, 0, 0, 0, 0, 0, 0, 2}

	// when all voting power is same, we go in order of addresses
	val0, val1, val2 := newValidator(addr0, 100), newValidator(addr1, 100), newValidator(addr2, 100)
	valList := []*Validator{val0, val1, val2}
	vals := NewValidatorSet(valList)
	for i := 0; i < len(valList)*5; i++ {
		ii := (i) % len(valList)
		prop := vals.GetProposer()
		if !bytes.Equal(prop.Address, valList[ii].Address) {
			t.Fatalf("(%d): Expected %X. Got %X", i, valList[ii].Address, prop.Address)
		}
		vals.IncrementProposerPriority(1)
	}

	// One validator has more than the others, but not enough to propose twice in a row
	*val2 = *newValidator(addr2, 400)
	vals = NewValidatorSet(valList)
	// vals.IncrementProposerPriority(1)
	prop := vals.GetProposer()
	if !bytes.Equal(prop.Address, addr2) {
		t.Fatalf("Expected address with highest voting power to be first proposer. Got %X", prop.Address)
	}
	vals.IncrementProposerPriority(1)
	prop = vals.GetProposer()
	if !bytes.Equal(prop.Address, addr0) {
		t.Fatalf("Expected smallest address to be validator. Got %X", prop.Address)
	}

	// One validator has more than the others, and enough to be proposer twice in a row
	*val2 = *newValidator(addr2, 401)
	vals = NewValidatorSet(valList)
	prop = vals.GetProposer()
	if !bytes.Equal(prop.Address, addr2) {
		t.Fatalf("Expected address with highest voting power to be first proposer. Got %X", prop.Address)
	}
	vals.IncrementProposerPriority(1)
	prop = vals.GetProposer()
	if !bytes.Equal(prop.Address, addr2) {
		t.Fatalf("Expected address with highest voting power to be second proposer. Got %X", prop.Address)
	}
	vals.IncrementProposerPriority(1)
	prop = vals.GetProposer()
	if !bytes.Equal(prop.Address, addr0) {
		t.Fatalf("Expected smallest address to be validator. Got %X", prop.Address)
	}

	// each validator should be the proposer a proportional number of times
	val0, val1, val2 = newValidator(addr0, 4), newValidator(addr1, 5), newValidator(addr2, 3)
	valList = []*Validator{val0, val1, val2}
	propCount := make([]int, 3)
	vals = NewValidatorSet(valList)
	N := 1
	for i := 0; i < 120*N; i++ {
		prop := vals.GetProposer()
		ii := prop.Address[19]
		propCount[ii]++
		vals.IncrementProposerPriority(1)
	}

	if propCount[0] != 40*N {
		t.Fatalf(
			"Expected prop count for validator with 4/12 of voting power to be %d/%d. Got %d/%d",
			40*N,
			120*N,
			propCount[0],
			120*N,
		)
	}
	if propCount[1] != 50*N {
		t.Fatalf(
			"Expected prop count for validator with 5/12 of voting power to be %d/%d. Got %d/%d",
			50*N,
			120*N,
			propCount[1],
			120*N,
		)
	}
	if propCount[2] != 30*N {
		t.Fatalf(
			"Expected prop count for validator with 3/12 of voting power to be %d/%d. Got %d/%d",
			30*N,
			120*N,
			propCount[2],
			120*N,
		)
	}
}

func TestProposerSelection3(t *testing.T) {
	vset := NewValidatorSet([]*Validator{
		newValidator([]byte("avalidator_address12"), 1),
		newValidator([]byte("bvalidator_address12"), 1),
		newValidator([]byte("cvalidator_address12"), 1),
		newValidator([]byte("dvalidator_address12"), 1),
	})

	proposerOrder := make([]*Validator, 4)
	for i := 0; i < 4; i++ {
		// need to give all validators to have keys
		pk := ed25519.GenPrivKey().PubKey()
		vset.Validators[i].PubKey = pk
		proposerOrder[i] = vset.GetProposer()
		vset.IncrementProposerPriority(1)
	}

	// i for the loop
	// j for the times
	// we should go in order for ever, despite some IncrementProposerPriority with times > 1
	var (
		i int
		j int32
	)
	for ; i < 10000; i++ {
		got := vset.GetProposer().Address
		expected := proposerOrder[j%4].Address
		if !bytes.Equal(got, expected) {
			t.Fatalf(fmt.Sprintf("vset.Proposer (%X) does not match expected proposer (%X) for (%d, %d)", got, expected, i, j))
		}

		// serialize, deserialize, check proposer
		b := vset.toBytes()
		vset = vset.fromBytes(b)

		computed := vset.GetProposer() // findGetProposer()
		if i != 0 {
			if !bytes.Equal(got, computed.Address) {
				t.Fatalf(
					fmt.Sprintf(
						"vset.Proposer (%X) does not match computed proposer (%X) for (%d, %d)",
						got,
						computed.Address,
						i,
						j,
					),
				)
			}
		}

		// times is usually 1
		times := int32(1)
		mod := (tmrand.Int() % 5) + 1
		if tmrand.Int()%mod > 0 {
			// sometimes its up to 5
			times = (tmrand.Int31() % 4) + 1
		}
		vset.IncrementProposerPriority(times)

		j += times
	}
}

func newValidator(address []byte, power int64) *Validator {
	return &Validator{Address: address, VotingPower: power}
}

func randPubKey() crypto.PubKey {
	pubKey := make(ed25519.PubKey, ed25519.PubKeySize)
	copy(pubKey, tmrand.Bytes(32))
	return ed25519.PubKey(tmrand.Bytes(32))
}

func randValidator(totalVotingPower int64) *Validator {
	// this modulo limits the ProposerPriority/VotingPower to stay in the
	// bounds of MaxTotalVotingPower minus the already existing voting power:
	val := NewValidator(randPubKey(), int64(tmrand.Uint64()%uint64(MaxTotalVotingPower-totalVotingPower)))
	val.ProposerPriority = tmrand.Int64() % (MaxTotalVotingPower - totalVotingPower)
	return val
}

func randValidatorSet(numValidators int) *ValidatorSet {
	validators := make([]*Validator, numValidators)
	totalVotingPower := int64(0)
	for i := 0; i < numValidators; i++ {
		validators[i] = randValidator(totalVotingPower)
		totalVotingPower += validators[i].VotingPower
	}
	return NewValidatorSet(validators)
}

func (vals *ValidatorSet) toBytes() []byte {
	pbvs, err := vals.ToProto()
	if err != nil {
		panic(err)
	}

	bz, err := pbvs.Marshal()
	if err != nil {
		panic(err)
	}

	return bz
}

func (vals *ValidatorSet) fromBytes(b []byte) *ValidatorSet {
	pbvs := new(tmproto.ValidatorSet)
	err := pbvs.Unmarshal(b)
	if err != nil {
		// DATA HAS BEEN CORRUPTED OR THE SPEC HAS CHANGED
		panic(err)
	}

	vs, err := ValidatorSetFromProto(pbvs)
	if err != nil {
		panic(err)
	}

	return vs
}

//-------------------------------------------------------------------

func TestValidatorSetTotalVotingPowerPanicsOnOverflow(t *testing.T) {
	// NewValidatorSet calls IncrementProposerPriority which calls TotalVotingPower()
	// which should panic on overflows:
	shouldPanic := func() {
		NewValidatorSet([]*Validator{
			{Address: []byte("a"), VotingPower: math.MaxInt64, ProposerPriority: 0},
			{Address: []byte("b"), VotingPower: math.MaxInt64, ProposerPriority: 0},
			{Address: []byte("c"), VotingPower: math.MaxInt64, ProposerPriority: 0},
		})
	}

	assert.Panics(t, shouldPanic)
}

func TestAvgProposerPriority(t *testing.T) {
	// Create Validator set without calling IncrementProposerPriority:
	tcs := []struct {
		vs   ValidatorSet
		want int64
	}{
		0: {ValidatorSet{Validators: []*Validator{{ProposerPriority: 0}, {ProposerPriority: 0}, {ProposerPriority: 0}}}, 0},
		1: {
			ValidatorSet{
				Validators: []*Validator{{ProposerPriority: math.MaxInt64}, {ProposerPriority: 0}, {ProposerPriority: 0}},
			}, math.MaxInt64 / 3,
		},
		2: {
			ValidatorSet{
				Validators: []*Validator{{ProposerPriority: math.MaxInt64}, {ProposerPriority: 0}},
			}, math.MaxInt64 / 2,
		},
		3: {
			ValidatorSet{
				Validators: []*Validator{{ProposerPriority: math.MaxInt64}, {ProposerPriority: math.MaxInt64}},
			}, math.MaxInt64,
		},
		4: {
			ValidatorSet{
				Validators: []*Validator{{ProposerPriority: math.MinInt64}, {ProposerPriority: math.MinInt64}},
			}, math.MinInt64,
		},
	}
	for i, tc := range tcs {
		got := tc.vs.computeAvgProposerPriority()
		assert.Equal(t, tc.want, got, "test case: %v", i)
	}
}

func TestAveragingInIncrementProposerPriority(t *testing.T) {
	// Test that the averaging works as expected inside of IncrementProposerPriority.
	// Each validator comes with zero voting power which simplifies reasoning about
	// the expected ProposerPriority.
	tcs := []struct {
		vs    ValidatorSet
		times int32
		avg   int64
	}{
		0: {ValidatorSet{
			Validators: []*Validator{
				{Address: []byte("a"), ProposerPriority: 1},
				{Address: []byte("b"), ProposerPriority: 2},
				{Address: []byte("c"), ProposerPriority: 3}}},
			1, 2},
		1: {ValidatorSet{
			Validators: []*Validator{
				{Address: []byte("a"), ProposerPriority: 10},
				{Address: []byte("b"), ProposerPriority: -10},
				{Address: []byte("c"), ProposerPriority: 1}}},
			// this should average twice but the average should be 0 after the first iteration
			// (voting power is 0 -> no changes)
			11,
			0, // 1 / 3
		},
		2: {ValidatorSet{
			Validators: []*Validator{
				{Address: []byte("a"), ProposerPriority: 100},
				{Address: []byte("b"), ProposerPriority: -10},
				{Address: []byte("c"), ProposerPriority: 1}}},
			1, 91 / 3},
	}
	for i, tc := range tcs {
		// work on copy to have the old ProposerPriorities:
		newVset := tc.vs.CopyIncrementProposerPriority(tc.times)
		for _, val := range tc.vs.Validators {
			_, updatedVal := newVset.GetByAddress(val.Address)
			assert.Equal(t, updatedVal.ProposerPriority, val.ProposerPriority-tc.avg, "test case: %v", i)
		}
	}
}

func TestAveragingInIncrementProposerPriorityWithVotingPower(t *testing.T) {
	// Other than TestAveragingInIncrementProposerPriority this is a more complete test showing
	// how each ProposerPriority changes in relation to the validator's voting power respectively.
	// average is zero in each round:
	vp0 := int64(10)
	vp1 := int64(1)
	vp2 := int64(1)
	total := vp0 + vp1 + vp2
	avg := (vp0 + vp1 + vp2 - total) / 3
	vals := ValidatorSet{Validators: []*Validator{
		{Address: []byte{0}, ProposerPriority: 0, VotingPower: vp0},
		{Address: []byte{1}, ProposerPriority: 0, VotingPower: vp1},
		{Address: []byte{2}, ProposerPriority: 0, VotingPower: vp2}}}
	tcs := []struct {
		vals                  *ValidatorSet
		wantProposerPrioritys []int64
		times                 int32
		wantProposer          *Validator
	}{

		0: {
			vals.Copy(),
			[]int64{
				// Acumm+VotingPower-Avg:
				0 + vp0 - total - avg, // mostest will be subtracted by total voting power (12)
				0 + vp1,
				0 + vp2},
			1,
			vals.Validators[0]},
		1: {
			vals.Copy(),
			[]int64{
				(0 + vp0 - total) + vp0 - total - avg, // this will be mostest on 2nd iter, too
				(0 + vp1) + vp1,
				(0 + vp2) + vp2},
			2,
			vals.Validators[0]}, // increment twice -> expect average to be subtracted twice
		2: {
			vals.Copy(),
			[]int64{
				0 + 3*(vp0-total) - avg, // still mostest
				0 + 3*vp1,
				0 + 3*vp2},
			3,
			vals.Validators[0]},
		3: {
			vals.Copy(),
			[]int64{
				0 + 4*(vp0-total), // still mostest
				0 + 4*vp1,
				0 + 4*vp2},
			4,
			vals.Validators[0]},
		4: {
			vals.Copy(),
			[]int64{
				0 + 4*(vp0-total) + vp0, // 4 iters was mostest
				0 + 5*vp1 - total,       // now this val is mostest for the 1st time (hence -12==totalVotingPower)
				0 + 5*vp2},
			5,
			vals.Validators[1]},
		5: {
			vals.Copy(),
			[]int64{
				0 + 6*vp0 - 5*total, // mostest again
				0 + 6*vp1 - total,   // mostest once up to here
				0 + 6*vp2},
			6,
			vals.Validators[0]},
		6: {
			vals.Copy(),
			[]int64{
				0 + 7*vp0 - 6*total, // in 7 iters this val is mostest 6 times
				0 + 7*vp1 - total,   // in 7 iters this val is mostest 1 time
				0 + 7*vp2},
			7,
			vals.Validators[0]},
		7: {
			vals.Copy(),
			[]int64{
				0 + 8*vp0 - 7*total, // mostest again
				0 + 8*vp1 - total,
				0 + 8*vp2},
			8,
			vals.Validators[0]},
		8: {
			vals.Copy(),
			[]int64{
				0 + 9*vp0 - 7*total,
				0 + 9*vp1 - total,
				0 + 9*vp2 - total}, // mostest
			9,
			vals.Validators[2]},
		9: {
			vals.Copy(),
			[]int64{
				0 + 10*vp0 - 8*total, // after 10 iters this is mostest again
				0 + 10*vp1 - total,   // after 6 iters this val is "mostest" once and not in between
				0 + 10*vp2 - total},  // in between 10 iters this val is "mostest" once
			10,
			vals.Validators[0]},
		10: {
			vals.Copy(),
			[]int64{
				0 + 11*vp0 - 9*total,
				0 + 11*vp1 - total,  // after 6 iters this val is "mostest" once and not in between
				0 + 11*vp2 - total}, // after 10 iters this val is "mostest" once
			11,
			vals.Validators[0]},
	}
	for i, tc := range tcs {
		tc.vals.IncrementProposerPriority(tc.times)

		assert.Equal(t, tc.wantProposer.Address, tc.vals.GetProposer().Address,
			"test case: %v",
			i)

		for valIdx, val := range tc.vals.Validators {
			assert.Equal(t,
				tc.wantProposerPrioritys[valIdx],
				val.ProposerPriority,
				"test case: %v, validator: %v",
				i,
				valIdx)
		}
	}
}

func TestSafeAdd(t *testing.T) {
	f := func(a, b int64) bool {
		c, overflow := safeAdd(a, b)
		return overflow || (!overflow && c == a+b)
	}
	if err := quick.Check(f, nil); err != nil {
		t.Error(err)
	}
}

func TestSafeAddClip(t *testing.T) {
	assert.EqualValues(t, math.MaxInt64, safeAddClip(math.MaxInt64, 10))
	assert.EqualValues(t, math.MaxInt64, safeAddClip(math.MaxInt64, math.MaxInt64))
	assert.EqualValues(t, math.MinInt64, safeAddClip(math.MinInt64, -10))
}

func TestSafeSubClip(t *testing.T) {
	assert.EqualValues(t, math.MinInt64, safeSubClip(math.MinInt64, 10))
	assert.EqualValues(t, 0, safeSubClip(math.MinInt64, math.MinInt64))
	assert.EqualValues(t, math.MinInt64, safeSubClip(math.MinInt64, math.MaxInt64))
	assert.EqualValues(t, math.MaxInt64, safeSubClip(math.MaxInt64, -10))
}

//-------------------------------------------------------------------

<<<<<<< HEAD
// Check VerifyCommit, VerifyCommitLight and VerifyCommitLightTrusting basic
// verification.
func TestValidatorSet_VerifyCommit_All(t *testing.T) {
	var (
		privKey = ed25519.GenPrivKey()
		pubKey  = privKey.PubKey()
		v1      = NewValidator(pubKey, 1000)
		vset    = NewValidatorSet([]*Validator{v1})

		chainID = "Lalande21185"
	)

	vote := examplePrecommit()
	vote.ValidatorAddress = pubKey.Address()
	v := vote.ToProto()
	sig, err := privKey.Sign(VoteSignBytes(chainID, v))
	require.NoError(t, err)
	vote.Signature = sig

	commit := NewCommit(vote.Height, vote.Round, vote.BlockID, []CommitSig{vote.CommitSig()})

	vote2 := *vote
	sig2, err := privKey.Sign(VoteSignBytes("EpsilonEridani", v))
	require.NoError(t, err)
	vote2.Signature = sig2

	testCases := []struct {
		description string
		chainID     string
		blockID     BlockID
		height      int64
		commit      *Commit
		expErr      bool
	}{
		{"good", chainID, vote.BlockID, vote.Height, commit, false},

		{"wrong signature (#0)", "EpsilonEridani", vote.BlockID, vote.Height, commit, true},
		{"wrong block ID", chainID, makeBlockIDRandom(), vote.Height, commit, true},
		{"wrong height", chainID, vote.BlockID, vote.Height - 1, commit, true},

		{"wrong set size: 1 vs 0", chainID, vote.BlockID, vote.Height,
			NewCommit(vote.Height, vote.Round, vote.BlockID, []CommitSig{}), true},

		{"wrong set size: 1 vs 2", chainID, vote.BlockID, vote.Height,
			NewCommit(vote.Height, vote.Round, vote.BlockID,
				[]CommitSig{vote.CommitSig(), {BlockIDFlag: BlockIDFlagAbsent}}), true},

		{"insufficient voting power: got 0, needed more than 666", chainID, vote.BlockID, vote.Height,
			NewCommit(vote.Height, vote.Round, vote.BlockID, []CommitSig{{BlockIDFlag: BlockIDFlagAbsent}}), true},

		{"wrong signature (#0)", chainID, vote.BlockID, vote.Height,
			NewCommit(vote.Height, vote.Round, vote.BlockID, []CommitSig{vote2.CommitSig()}), true},
	}

	for _, tc := range testCases {
		tc := tc
		t.Run(tc.description, func(t *testing.T) {
			err := vset.VerifyCommit(tc.chainID, tc.blockID, tc.height, tc.commit)
			if tc.expErr {
				if assert.Error(t, err, "VerifyCommit") {
					assert.Contains(t, err.Error(), tc.description, "VerifyCommit")
				}
			} else {
				assert.NoError(t, err, "VerifyCommit")
			}

			err = vset.VerifyCommitLight(tc.chainID, tc.blockID, tc.height, tc.commit)
			if tc.expErr {
				if assert.Error(t, err, "VerifyCommitLight") {
					assert.Contains(t, err.Error(), tc.description, "VerifyCommitLight")
				}
			} else {
				assert.NoError(t, err, "VerifyCommitLight")
			}
		})
	}
}

func TestValidatorSet_VerifyCommit_CheckAllSignatures(t *testing.T) {
	var (
		chainID = "test_chain_id"
		h       = int64(3)
		blockID = makeBlockIDRandom()
	)

	voteSet, valSet, vals := randVoteSet(h, 0, tmproto.PrecommitType, 4, 10)
	extCommit, err := makeExtCommit(blockID, h, 0, voteSet, vals, time.Now())
	require.NoError(t, err)
	commit := extCommit.ToCommit()

	// malleate 4th signature
	vote := voteSet.GetByIndex(3)
	v := vote.ToProto()
	err = vals[3].SignVote("CentaurusA", v)
	require.NoError(t, err)
	vote.Signature = v.Signature
	commit.Signatures[3] = vote.CommitSig()

	err = valSet.VerifyCommit(chainID, blockID, h, commit)
	if assert.Error(t, err) {
		assert.Contains(t, err.Error(), "wrong signature (#3)")
	}
}

func TestValidatorSet_VerifyCommitLight_ReturnsAsSoonAsMajorityOfVotingPowerSigned(t *testing.T) {
	var (
		chainID = "test_chain_id"
		h       = int64(3)
		blockID = makeBlockIDRandom()
	)

	voteSet, valSet, vals := randVoteSet(h, 0, tmproto.PrecommitType, 4, 10)
	extCommit, err := makeExtCommit(blockID, h, 0, voteSet, vals, time.Now())
	require.NoError(t, err)
	commit := extCommit.ToCommit()

	// malleate 4th signature (3 signatures are enough for 2/3+)
	vote := voteSet.GetByIndex(3)
	v := vote.ToProto()
	err = vals[3].SignVote("CentaurusA", v)
	require.NoError(t, err)
	vote.Signature = v.Signature
	commit.Signatures[3] = vote.CommitSig()

	err = valSet.VerifyCommitLight(chainID, blockID, h, commit)
	assert.NoError(t, err)
}

func TestValidatorSet_VerifyCommitLightTrusting_ReturnsAsSoonAsTrustLevelOfVotingPowerSigned(t *testing.T) {
	var (
		chainID = "test_chain_id"
		h       = int64(3)
		blockID = makeBlockIDRandom()
	)

	voteSet, valSet, vals := randVoteSet(h, 0, tmproto.PrecommitType, 4, 10)
	extCommit, err := makeExtCommit(blockID, h, 0, voteSet, vals, time.Now())
	require.NoError(t, err)
	commit := extCommit.ToCommit()

	// malleate 3rd signature (2 signatures are enough for 1/3+ trust level)
	vote := voteSet.GetByIndex(2)
	v := vote.ToProto()
	err = vals[2].SignVote("CentaurusA", v)
	require.NoError(t, err)
	vote.Signature = v.Signature
	commit.Signatures[2] = vote.CommitSig()

	err = valSet.VerifyCommitLightTrusting(chainID, commit, tmmath.Fraction{Numerator: 1, Denominator: 3})
	assert.NoError(t, err)
}

=======
>>>>>>> 97b34b85
func TestEmptySet(t *testing.T) {

	var valList []*Validator
	valSet := NewValidatorSet(valList)
	assert.Panics(t, func() { valSet.IncrementProposerPriority(1) })
	assert.Panics(t, func() { valSet.RescalePriorities(100) })
	assert.Panics(t, func() { valSet.shiftByAvgProposerPriority() })
	assert.Panics(t, func() { assert.Zero(t, computeMaxMinPriorityDiff(valSet)) })
	valSet.GetProposer()

	// Add to empty set
	v1 := newValidator([]byte("v1"), 100)
	v2 := newValidator([]byte("v2"), 100)
	valList = []*Validator{v1, v2}
	assert.NoError(t, valSet.UpdateWithChangeSet(valList))
	verifyValidatorSet(t, valSet)

	// Delete all validators from set
	v1 = newValidator([]byte("v1"), 0)
	v2 = newValidator([]byte("v2"), 0)
	delList := []*Validator{v1, v2}
	assert.Error(t, valSet.UpdateWithChangeSet(delList))

	// Attempt delete from empty set
	assert.Error(t, valSet.UpdateWithChangeSet(delList))

}

func TestUpdatesForNewValidatorSet(t *testing.T) {

	v1 := newValidator([]byte("v1"), 100)
	v2 := newValidator([]byte("v2"), 100)
	valList := []*Validator{v1, v2}
	valSet := NewValidatorSet(valList)
	verifyValidatorSet(t, valSet)

	// Verify duplicates are caught in NewValidatorSet() and it panics
	v111 := newValidator([]byte("v1"), 100)
	v112 := newValidator([]byte("v1"), 123)
	v113 := newValidator([]byte("v1"), 234)
	valList = []*Validator{v111, v112, v113}
	assert.Panics(t, func() { NewValidatorSet(valList) })

	// Verify set including validator with voting power 0 cannot be created
	v1 = newValidator([]byte("v1"), 0)
	v2 = newValidator([]byte("v2"), 22)
	v3 := newValidator([]byte("v3"), 33)
	valList = []*Validator{v1, v2, v3}
	assert.Panics(t, func() { NewValidatorSet(valList) })

	// Verify set including validator with negative voting power cannot be created
	v1 = newValidator([]byte("v1"), 10)
	v2 = newValidator([]byte("v2"), -20)
	v3 = newValidator([]byte("v3"), 30)
	valList = []*Validator{v1, v2, v3}
	assert.Panics(t, func() { NewValidatorSet(valList) })

}

type testVal struct {
	name  string
	power int64
}

func permutation(valList []testVal) []testVal {
	if len(valList) == 0 {
		return nil
	}
	permList := make([]testVal, len(valList))
	perm := tmrand.Perm(len(valList))
	for i, v := range perm {
		permList[v] = valList[i]
	}
	return permList
}

func createNewValidatorList(testValList []testVal) []*Validator {
	valList := make([]*Validator, 0, len(testValList))
	for _, val := range testValList {
		valList = append(valList, newValidator([]byte(val.name), val.power))
	}
	return valList
}

func createNewValidatorSet(testValList []testVal) *ValidatorSet {
	return NewValidatorSet(createNewValidatorList(testValList))
}

func valSetTotalProposerPriority(valSet *ValidatorSet) int64 {
	sum := int64(0)
	for _, val := range valSet.Validators {
		// mind overflow
		sum = safeAddClip(sum, val.ProposerPriority)
	}
	return sum
}

func verifyValidatorSet(t *testing.T, valSet *ValidatorSet) {
	// verify that the capacity and length of validators is the same
	assert.Equal(t, len(valSet.Validators), cap(valSet.Validators))

	// verify that the set's total voting power has been updated
	tvp := valSet.totalVotingPower
	valSet.updateTotalVotingPower()
	expectedTvp := valSet.TotalVotingPower()
	assert.Equal(t, expectedTvp, tvp,
		"expected TVP %d. Got %d, valSet=%s", expectedTvp, tvp, valSet)

	// verify that validator priorities are centered
	valsCount := int64(len(valSet.Validators))
	tpp := valSetTotalProposerPriority(valSet)
	assert.True(t, tpp < valsCount && tpp > -valsCount,
		"expected total priority in (-%d, %d). Got %d", valsCount, valsCount, tpp)

	// verify that priorities are scaled
	dist := computeMaxMinPriorityDiff(valSet)
	assert.True(t, dist <= PriorityWindowSizeFactor*tvp,
		"expected priority distance < %d. Got %d", PriorityWindowSizeFactor*tvp, dist)
}

func toTestValList(valList []*Validator) []testVal {
	testList := make([]testVal, len(valList))
	for i, val := range valList {
		testList[i].name = string(val.Address)
		testList[i].power = val.VotingPower
	}
	return testList
}

func testValSet(nVals int, power int64) []testVal {
	vals := make([]testVal, nVals)
	for i := 0; i < nVals; i++ {
		vals[i] = testVal{fmt.Sprintf("v%d", i+1), power}
	}
	return vals
}

type valSetErrTestCase struct {
	startVals  []testVal
	updateVals []testVal
}

func executeValSetErrTestCase(t *testing.T, idx int, tt valSetErrTestCase) {
	// create a new set and apply updates, keeping copies for the checks
	valSet := createNewValidatorSet(tt.startVals)
	valSetCopy := valSet.Copy()
	valList := createNewValidatorList(tt.updateVals)
	valListCopy := validatorListCopy(valList)
	err := valSet.UpdateWithChangeSet(valList)

	// for errors check the validator set has not been changed
	assert.Error(t, err, "test %d", idx)
	assert.Equal(t, valSet, valSetCopy, "test %v", idx)

	// check the parameter list has not changed
	assert.Equal(t, valList, valListCopy, "test %v", idx)
}

func TestValSetUpdatesDuplicateEntries(t *testing.T) {
	testCases := []valSetErrTestCase{
		// Duplicate entries in changes
		{ // first entry is duplicated change
			testValSet(2, 10),
			[]testVal{{"v1", 11}, {"v1", 22}},
		},
		{ // second entry is duplicated change
			testValSet(2, 10),
			[]testVal{{"v2", 11}, {"v2", 22}},
		},
		{ // change duplicates are separated by a valid change
			testValSet(2, 10),
			[]testVal{{"v1", 11}, {"v2", 22}, {"v1", 12}},
		},
		{ // change duplicates are separated by a valid change
			testValSet(3, 10),
			[]testVal{{"v1", 11}, {"v3", 22}, {"v1", 12}},
		},

		// Duplicate entries in remove
		{ // first entry is duplicated remove
			testValSet(2, 10),
			[]testVal{{"v1", 0}, {"v1", 0}},
		},
		{ // second entry is duplicated remove
			testValSet(2, 10),
			[]testVal{{"v2", 0}, {"v2", 0}},
		},
		{ // remove duplicates are separated by a valid remove
			testValSet(2, 10),
			[]testVal{{"v1", 0}, {"v2", 0}, {"v1", 0}},
		},
		{ // remove duplicates are separated by a valid remove
			testValSet(3, 10),
			[]testVal{{"v1", 0}, {"v3", 0}, {"v1", 0}},
		},

		{ // remove and update same val
			testValSet(2, 10),
			[]testVal{{"v1", 0}, {"v2", 20}, {"v1", 30}},
		},
		{ // duplicate entries in removes + changes
			testValSet(2, 10),
			[]testVal{{"v1", 0}, {"v2", 20}, {"v2", 30}, {"v1", 0}},
		},
		{ // duplicate entries in removes + changes
			testValSet(3, 10),
			[]testVal{{"v1", 0}, {"v3", 5}, {"v2", 20}, {"v2", 30}, {"v1", 0}},
		},
	}

	for i, tt := range testCases {
		executeValSetErrTestCase(t, i, tt)
	}
}

func TestValSetUpdatesOverflows(t *testing.T) {
	maxVP := MaxTotalVotingPower
	testCases := []valSetErrTestCase{
		{ // single update leading to overflow
			testValSet(2, 10),
			[]testVal{{"v1", math.MaxInt64}},
		},
		{ // single update leading to overflow
			testValSet(2, 10),
			[]testVal{{"v2", math.MaxInt64}},
		},
		{ // add validator leading to overflow
			testValSet(1, maxVP),
			[]testVal{{"v2", math.MaxInt64}},
		},
		{ // add validator leading to exceed Max
			testValSet(1, maxVP-1),
			[]testVal{{"v2", 5}},
		},
		{ // add validator leading to exceed Max
			testValSet(2, maxVP/3),
			[]testVal{{"v3", maxVP / 2}},
		},
		{ // add validator leading to exceed Max
			testValSet(1, maxVP),
			[]testVal{{"v2", maxVP}},
		},
	}

	for i, tt := range testCases {
		executeValSetErrTestCase(t, i, tt)
	}
}

func TestValSetUpdatesOtherErrors(t *testing.T) {
	testCases := []valSetErrTestCase{
		{ // update with negative voting power
			testValSet(2, 10),
			[]testVal{{"v1", -123}},
		},
		{ // update with negative voting power
			testValSet(2, 10),
			[]testVal{{"v2", -123}},
		},
		{ // remove non-existing validator
			testValSet(2, 10),
			[]testVal{{"v3", 0}},
		},
		{ // delete all validators
			[]testVal{{"v1", 10}, {"v2", 20}, {"v3", 30}},
			[]testVal{{"v1", 0}, {"v2", 0}, {"v3", 0}},
		},
	}

	for i, tt := range testCases {
		executeValSetErrTestCase(t, i, tt)
	}
}

func TestValSetUpdatesBasicTestsExecute(t *testing.T) {
	valSetUpdatesBasicTests := []struct {
		startVals    []testVal
		updateVals   []testVal
		expectedVals []testVal
	}{
		{ // no changes
			testValSet(2, 10),
			[]testVal{},
			testValSet(2, 10),
		},
		{ // voting power changes
			testValSet(2, 10),
			[]testVal{{"v2", 22}, {"v1", 11}},
			[]testVal{{"v2", 22}, {"v1", 11}},
		},
		{ // add new validators
			[]testVal{{"v2", 20}, {"v1", 10}},
			[]testVal{{"v4", 40}, {"v3", 30}},
			[]testVal{{"v4", 40}, {"v3", 30}, {"v2", 20}, {"v1", 10}},
		},
		{ // add new validator to middle
			[]testVal{{"v3", 20}, {"v1", 10}},
			[]testVal{{"v2", 30}},
			[]testVal{{"v2", 30}, {"v3", 20}, {"v1", 10}},
		},
		{ // add new validator to beginning
			[]testVal{{"v3", 20}, {"v2", 10}},
			[]testVal{{"v1", 30}},
			[]testVal{{"v1", 30}, {"v3", 20}, {"v2", 10}},
		},
		{ // delete validators
			[]testVal{{"v3", 30}, {"v2", 20}, {"v1", 10}},
			[]testVal{{"v2", 0}},
			[]testVal{{"v3", 30}, {"v1", 10}},
		},
	}

	for i, tt := range valSetUpdatesBasicTests {
		// create a new set and apply updates, keeping copies for the checks
		valSet := createNewValidatorSet(tt.startVals)
		valList := createNewValidatorList(tt.updateVals)
		err := valSet.UpdateWithChangeSet(valList)
		assert.NoError(t, err, "test %d", i)

		valListCopy := validatorListCopy(valSet.Validators)
		// check that the voting power in the set's validators is not changing if the voting power
		// is changed in the list of validators previously passed as parameter to UpdateWithChangeSet.
		// this is to make sure copies of the validators are made by UpdateWithChangeSet.
		if len(valList) > 0 {
			valList[0].VotingPower++
			assert.Equal(t, toTestValList(valListCopy), toTestValList(valSet.Validators), "test %v", i)

		}

		// check the final validator list is as expected and the set is properly scaled and centered.
		assert.Equal(t, tt.expectedVals, toTestValList(valSet.Validators), "test %v", i)
		verifyValidatorSet(t, valSet)
	}
}

// Test that different permutations of an update give the same result.
func TestValSetUpdatesOrderIndependenceTestsExecute(t *testing.T) {
	// startVals - initial validators to create the set with
	// updateVals - a sequence of updates to be applied to the set.
	// updateVals is shuffled a number of times during testing to check for same resulting validator set.
	valSetUpdatesOrderTests := []struct {
		startVals  []testVal
		updateVals []testVal
	}{
		0: { // order of changes should not matter, the final validator sets should be the same
			[]testVal{{"v4", 40}, {"v3", 30}, {"v2", 10}, {"v1", 10}},
			[]testVal{{"v4", 44}, {"v3", 33}, {"v2", 22}, {"v1", 11}}},

		1: { // order of additions should not matter
			[]testVal{{"v2", 20}, {"v1", 10}},
			[]testVal{{"v3", 30}, {"v4", 40}, {"v5", 50}, {"v6", 60}}},

		2: { // order of removals should not matter
			[]testVal{{"v4", 40}, {"v3", 30}, {"v2", 20}, {"v1", 10}},
			[]testVal{{"v1", 0}, {"v3", 0}, {"v4", 0}}},

		3: { // order of mixed operations should not matter
			[]testVal{{"v4", 40}, {"v3", 30}, {"v2", 20}, {"v1", 10}},
			[]testVal{{"v1", 0}, {"v3", 0}, {"v2", 22}, {"v5", 50}, {"v4", 44}}},
	}

	for i, tt := range valSetUpdatesOrderTests {
		// create a new set and apply updates
		valSet := createNewValidatorSet(tt.startVals)
		valSetCopy := valSet.Copy()
		valList := createNewValidatorList(tt.updateVals)
		assert.NoError(t, valSetCopy.UpdateWithChangeSet(valList))

		// save the result as expected for next updates
		valSetExp := valSetCopy.Copy()

		// perform at most 20 permutations on the updates and call UpdateWithChangeSet()
		n := len(tt.updateVals)
		maxNumPerms := tmmath.MinInt(20, n*n)
		for j := 0; j < maxNumPerms; j++ {
			// create a copy of original set and apply a random permutation of updates
			valSetCopy := valSet.Copy()
			valList := createNewValidatorList(permutation(tt.updateVals))

			// check there was no error and the set is properly scaled and centered.
			assert.NoError(t, valSetCopy.UpdateWithChangeSet(valList),
				"test %v failed for permutation %v", i, valList)
			verifyValidatorSet(t, valSetCopy)

			// verify the resulting test is same as the expected
			assert.Equal(t, valSetCopy, valSetExp,
				"test %v failed for permutation %v", i, valList)
		}
	}
}

// This tests the private function validator_set.go:applyUpdates() function, used only for additions and changes.
// Should perform a proper merge of updatedVals and startVals
func TestValSetApplyUpdatesTestsExecute(t *testing.T) {
	valSetUpdatesBasicTests := []struct {
		startVals    []testVal
		updateVals   []testVal
		expectedVals []testVal
	}{
		// additions
		0: { // prepend
			[]testVal{{"v4", 44}, {"v5", 55}},
			[]testVal{{"v1", 11}},
			[]testVal{{"v1", 11}, {"v4", 44}, {"v5", 55}}},
		1: { // append
			[]testVal{{"v4", 44}, {"v5", 55}},
			[]testVal{{"v6", 66}},
			[]testVal{{"v4", 44}, {"v5", 55}, {"v6", 66}}},
		2: { // insert
			[]testVal{{"v4", 44}, {"v6", 66}},
			[]testVal{{"v5", 55}},
			[]testVal{{"v4", 44}, {"v5", 55}, {"v6", 66}}},
		3: { // insert multi
			[]testVal{{"v4", 44}, {"v6", 66}, {"v9", 99}},
			[]testVal{{"v5", 55}, {"v7", 77}, {"v8", 88}},
			[]testVal{{"v4", 44}, {"v5", 55}, {"v6", 66}, {"v7", 77}, {"v8", 88}, {"v9", 99}}},
		// changes
		4: { // head
			[]testVal{{"v1", 111}, {"v2", 22}},
			[]testVal{{"v1", 11}},
			[]testVal{{"v1", 11}, {"v2", 22}}},
		5: { // tail
			[]testVal{{"v1", 11}, {"v2", 222}},
			[]testVal{{"v2", 22}},
			[]testVal{{"v1", 11}, {"v2", 22}}},
		6: { // middle
			[]testVal{{"v1", 11}, {"v2", 222}, {"v3", 33}},
			[]testVal{{"v2", 22}},
			[]testVal{{"v1", 11}, {"v2", 22}, {"v3", 33}}},
		7: { // multi
			[]testVal{{"v1", 111}, {"v2", 222}, {"v3", 333}},
			[]testVal{{"v1", 11}, {"v2", 22}, {"v3", 33}},
			[]testVal{{"v1", 11}, {"v2", 22}, {"v3", 33}}},
		// additions and changes
		8: {
			[]testVal{{"v1", 111}, {"v2", 22}},
			[]testVal{{"v1", 11}, {"v3", 33}, {"v4", 44}},
			[]testVal{{"v1", 11}, {"v2", 22}, {"v3", 33}, {"v4", 44}}},
	}

	for i, tt := range valSetUpdatesBasicTests {
		// create a new validator set with the start values
		valSet := createNewValidatorSet(tt.startVals)

		// applyUpdates() with the update values
		valList := createNewValidatorList(tt.updateVals)
		valSet.applyUpdates(valList)

		// check the new list of validators for proper merge
		assert.Equal(t, toTestValList(valSet.Validators), tt.expectedVals, "test %v", i)
	}
}

type testVSetCfg struct {
	name         string
	startVals    []testVal
	deletedVals  []testVal
	updatedVals  []testVal
	addedVals    []testVal
	expectedVals []testVal
	expErr       error
}

func randTestVSetCfg(t *testing.T, nBase, nAddMax int) testVSetCfg {
	if nBase <= 0 || nAddMax < 0 {
		panic(fmt.Sprintf("bad parameters %v %v", nBase, nAddMax))
	}

	const maxPower = 1000
	var nOld, nDel, nChanged, nAdd int

	nOld = int(tmrand.Uint()%uint(nBase)) + 1
	if nBase-nOld > 0 {
		nDel = int(tmrand.Uint() % uint(nBase-nOld))
	}
	nChanged = nBase - nOld - nDel

	if nAddMax > 0 {
		nAdd = tmrand.Int()%nAddMax + 1
	}

	cfg := testVSetCfg{}

	cfg.startVals = make([]testVal, nBase)
	cfg.deletedVals = make([]testVal, nDel)
	cfg.addedVals = make([]testVal, nAdd)
	cfg.updatedVals = make([]testVal, nChanged)
	cfg.expectedVals = make([]testVal, nBase-nDel+nAdd)

	for i := 0; i < nBase; i++ {
		cfg.startVals[i] = testVal{fmt.Sprintf("v%d", i), int64(tmrand.Uint()%maxPower + 1)}
		if i < nOld {
			cfg.expectedVals[i] = cfg.startVals[i]
		}
		if i >= nOld && i < nOld+nChanged {
			cfg.updatedVals[i-nOld] = testVal{fmt.Sprintf("v%d", i), int64(tmrand.Uint()%maxPower + 1)}
			cfg.expectedVals[i] = cfg.updatedVals[i-nOld]
		}
		if i >= nOld+nChanged {
			cfg.deletedVals[i-nOld-nChanged] = testVal{fmt.Sprintf("v%d", i), 0}
		}
	}

	for i := nBase; i < nBase+nAdd; i++ {
		cfg.addedVals[i-nBase] = testVal{fmt.Sprintf("v%d", i), int64(tmrand.Uint()%maxPower + 1)}
		cfg.expectedVals[i-nDel] = cfg.addedVals[i-nBase]
	}

	sort.Sort(testValsByVotingPower(cfg.startVals))
	sort.Sort(testValsByVotingPower(cfg.deletedVals))
	sort.Sort(testValsByVotingPower(cfg.updatedVals))
	sort.Sort(testValsByVotingPower(cfg.addedVals))
	sort.Sort(testValsByVotingPower(cfg.expectedVals))

	return cfg

}

func applyChangesToValSet(t *testing.T, expErr error, valSet *ValidatorSet, valsLists ...[]testVal) {
	changes := make([]testVal, 0)
	for _, valsList := range valsLists {
		changes = append(changes, valsList...)
	}
	valList := createNewValidatorList(changes)
	err := valSet.UpdateWithChangeSet(valList)
	if expErr != nil {
		assert.Equal(t, expErr, err)
	} else {
		assert.NoError(t, err)
	}
}

func TestValSetUpdatePriorityOrderTests(t *testing.T) {
	const nMaxElections int32 = 5000

	testCases := []testVSetCfg{
		0: { // remove high power validator, keep old equal lower power validators
			startVals:    []testVal{{"v3", 1000}, {"v1", 1}, {"v2", 1}},
			deletedVals:  []testVal{{"v3", 0}},
			updatedVals:  []testVal{},
			addedVals:    []testVal{},
			expectedVals: []testVal{{"v1", 1}, {"v2", 1}},
		},
		1: { // remove high power validator, keep old different power validators
			startVals:    []testVal{{"v3", 1000}, {"v2", 10}, {"v1", 1}},
			deletedVals:  []testVal{{"v3", 0}},
			updatedVals:  []testVal{},
			addedVals:    []testVal{},
			expectedVals: []testVal{{"v2", 10}, {"v1", 1}},
		},
		2: { // remove high power validator, add new low power validators, keep old lower power
			startVals:    []testVal{{"v3", 1000}, {"v2", 2}, {"v1", 1}},
			deletedVals:  []testVal{{"v3", 0}},
			updatedVals:  []testVal{{"v2", 1}},
			addedVals:    []testVal{{"v5", 50}, {"v4", 40}},
			expectedVals: []testVal{{"v5", 50}, {"v4", 40}, {"v1", 1}, {"v2", 1}},
		},

		// generate a configuration with 100 validators,
		// randomly select validators for updates and deletes, and
		// generate 10 new validators to be added
		3: randTestVSetCfg(t, 100, 10),

		4: randTestVSetCfg(t, 1000, 100),

		5: randTestVSetCfg(t, 10, 100),

		6: randTestVSetCfg(t, 100, 1000),

		7: randTestVSetCfg(t, 1000, 1000),
	}

	for _, cfg := range testCases {

		// create a new validator set
		valSet := createNewValidatorSet(cfg.startVals)
		verifyValidatorSet(t, valSet)

		// run election up to nMaxElections times, apply changes and verify that the priority order is correct
		verifyValSetUpdatePriorityOrder(t, valSet, cfg, nMaxElections)
	}
}

func verifyValSetUpdatePriorityOrder(t *testing.T, valSet *ValidatorSet, cfg testVSetCfg, nMaxElections int32) {
	// Run election up to nMaxElections times, sort validators by priorities
	valSet.IncrementProposerPriority(tmrand.Int31()%nMaxElections + 1)

	// apply the changes, get the updated validators, sort by priorities
	applyChangesToValSet(t, nil, valSet, cfg.addedVals, cfg.updatedVals, cfg.deletedVals)

	// basic checks
	assert.Equal(t, cfg.expectedVals, toTestValList(valSet.Validators))
	verifyValidatorSet(t, valSet)

	// verify that the added validators have the smallest priority:
	//  - they should be at the beginning of updatedValsPriSorted since it is
	//  sorted by priority
	if len(cfg.addedVals) > 0 {
		updatedValsPriSorted := validatorListCopy(valSet.Validators)
		sort.Sort(validatorsByPriority(updatedValsPriSorted))

		addedValsPriSlice := updatedValsPriSorted[:len(cfg.addedVals)]
		sort.Sort(ValidatorsByVotingPower(addedValsPriSlice))
		assert.Equal(t, cfg.addedVals, toTestValList(addedValsPriSlice))

		//  - and should all have the same priority
		expectedPri := addedValsPriSlice[0].ProposerPriority
		for _, val := range addedValsPriSlice[1:] {
			assert.Equal(t, expectedPri, val.ProposerPriority)
		}
	}
}

func TestNewValidatorSetFromExistingValidators(t *testing.T) {
	size := 5
	vals := make([]*Validator, size)
	for i := 0; i < size; i++ {
		pv := NewMockPV()
		vals[i] = pv.ExtractIntoValidator(int64(i + 1))
	}
	valSet := NewValidatorSet(vals)
	valSet.IncrementProposerPriority(5)

	newValSet := NewValidatorSet(valSet.Validators)
	assert.NotEqual(t, valSet, newValSet)

	existingValSet, err := ValidatorSetFromExistingValidators(valSet.Validators)
	assert.NoError(t, err)
	assert.Equal(t, valSet, existingValSet)
	assert.Equal(t, valSet.CopyIncrementProposerPriority(3), existingValSet.CopyIncrementProposerPriority(3))
}

func TestValSetUpdateOverflowRelated(t *testing.T) {
	testCases := []testVSetCfg{
		{
			name:         "1 no false overflow error messages for updates",
			startVals:    []testVal{{"v2", MaxTotalVotingPower - 1}, {"v1", 1}},
			updatedVals:  []testVal{{"v1", MaxTotalVotingPower - 1}, {"v2", 1}},
			expectedVals: []testVal{{"v1", MaxTotalVotingPower - 1}, {"v2", 1}},
			expErr:       nil,
		},
		{
			// this test shows that it is important to apply the updates in the order of the change in power
			// i.e. apply first updates with decreases in power, v2 change in this case.
			name:         "2 no false overflow error messages for updates",
			startVals:    []testVal{{"v2", MaxTotalVotingPower - 1}, {"v1", 1}},
			updatedVals:  []testVal{{"v1", MaxTotalVotingPower/2 - 1}, {"v2", MaxTotalVotingPower / 2}},
			expectedVals: []testVal{{"v2", MaxTotalVotingPower / 2}, {"v1", MaxTotalVotingPower/2 - 1}},
			expErr:       nil,
		},
		{
			name:         "3 no false overflow error messages for deletes",
			startVals:    []testVal{{"v1", MaxTotalVotingPower - 2}, {"v2", 1}, {"v3", 1}},
			deletedVals:  []testVal{{"v1", 0}},
			addedVals:    []testVal{{"v4", MaxTotalVotingPower - 2}},
			expectedVals: []testVal{{"v4", MaxTotalVotingPower - 2}, {"v2", 1}, {"v3", 1}},
			expErr:       nil,
		},
		{
			name: "4 no false overflow error messages for adds, updates and deletes",
			startVals: []testVal{
				{"v1", MaxTotalVotingPower / 4}, {"v2", MaxTotalVotingPower / 4},
				{"v3", MaxTotalVotingPower / 4}, {"v4", MaxTotalVotingPower / 4}},
			deletedVals: []testVal{{"v2", 0}},
			updatedVals: []testVal{
				{"v1", MaxTotalVotingPower/2 - 2}, {"v3", MaxTotalVotingPower/2 - 3}, {"v4", 2}},
			addedVals: []testVal{{"v5", 3}},
			expectedVals: []testVal{
				{"v1", MaxTotalVotingPower/2 - 2}, {"v3", MaxTotalVotingPower/2 - 3}, {"v5", 3}, {"v4", 2}},
			expErr: nil,
		},
		{
			name: "5 check panic on overflow is prevented: update 8 validators with power int64(math.MaxInt64)/8",
			startVals: []testVal{
				{"v1", 1}, {"v2", 1}, {"v3", 1}, {"v4", 1}, {"v5", 1},
				{"v6", 1}, {"v7", 1}, {"v8", 1}, {"v9", 1}},
			updatedVals: []testVal{
				{"v1", MaxTotalVotingPower}, {"v2", MaxTotalVotingPower}, {"v3", MaxTotalVotingPower},
				{"v4", MaxTotalVotingPower}, {"v5", MaxTotalVotingPower}, {"v6", MaxTotalVotingPower},
				{"v7", MaxTotalVotingPower}, {"v8", MaxTotalVotingPower}, {"v9", 8}},
			expectedVals: []testVal{
				{"v1", 1}, {"v2", 1}, {"v3", 1}, {"v4", 1}, {"v5", 1},
				{"v6", 1}, {"v7", 1}, {"v8", 1}, {"v9", 1}},
			expErr: ErrTotalVotingPowerOverflow,
		},
	}

	for _, tt := range testCases {
		tt := tt
		t.Run(tt.name, func(t *testing.T) {
			valSet := createNewValidatorSet(tt.startVals)
			verifyValidatorSet(t, valSet)

			// execute update and verify returned error is as expected
			applyChangesToValSet(t, tt.expErr, valSet, tt.addedVals, tt.updatedVals, tt.deletedVals)

			// verify updated validator set is as expected
			assert.Equal(t, tt.expectedVals, toTestValList(valSet.Validators))
			verifyValidatorSet(t, valSet)
		})
	}
}

<<<<<<< HEAD
func TestValidatorSet_VerifyCommitLightTrusting(t *testing.T) {
	var (
		blockID                       = makeBlockIDRandom()
		voteSet, originalValset, vals = randVoteSet(1, 1, tmproto.PrecommitType, 6, 1)
		extCommit, err                = makeExtCommit(blockID, 1, 1, voteSet, vals, time.Now())
		newValSet, _                  = RandValidatorSet(2, 1)
	)
	require.NoError(t, err)
	commit := extCommit.ToCommit()

	testCases := []struct {
		valSet *ValidatorSet
		err    bool
	}{
		// good
		0: {
			valSet: originalValset,
			err:    false,
		},
		// bad - no overlap between validator sets
		1: {
			valSet: newValSet,
			err:    true,
		},
		// good - first two are different but the rest of the same -> >1/3
		2: {
			valSet: NewValidatorSet(append(newValSet.Validators, originalValset.Validators...)),
			err:    false,
		},
	}

	for _, tc := range testCases {
		err = tc.valSet.VerifyCommitLightTrusting("test_chain_id", commit,
			tmmath.Fraction{Numerator: 1, Denominator: 3})
		if tc.err {
			assert.Error(t, err)
		} else {
			assert.NoError(t, err)
		}
	}
}

func TestValidatorSet_VerifyCommitLightTrustingErrorsOnOverflow(t *testing.T) {
	var (
		blockID               = makeBlockIDRandom()
		voteSet, valSet, vals = randVoteSet(1, 1, tmproto.PrecommitType, 1, MaxTotalVotingPower)
		extCommit, err        = makeExtCommit(blockID, 1, 1, voteSet, vals, time.Now())
	)
	require.NoError(t, err)
	commit := extCommit.ToCommit()

	err = valSet.VerifyCommitLightTrusting("test_chain_id", commit,
		tmmath.Fraction{Numerator: 25, Denominator: 55})
	if assert.Error(t, err) {
		assert.Contains(t, err.Error(), "int64 overflow")
	}
}

=======
>>>>>>> 97b34b85
func TestSafeMul(t *testing.T) {
	testCases := []struct {
		a        int64
		b        int64
		c        int64
		overflow bool
	}{
		0: {0, 0, 0, false},
		1: {1, 0, 0, false},
		2: {2, 3, 6, false},
		3: {2, -3, -6, false},
		4: {-2, -3, 6, false},
		5: {-2, 3, -6, false},
		6: {math.MaxInt64, 1, math.MaxInt64, false},
		7: {math.MaxInt64 / 2, 2, math.MaxInt64 - 1, false},
		8: {math.MaxInt64 / 2, 3, 0, true},
		9: {math.MaxInt64, 2, 0, true},
	}

	for i, tc := range testCases {
		c, overflow := safeMul(tc.a, tc.b)
		assert.Equal(t, tc.c, c, "#%d", i)
		assert.Equal(t, tc.overflow, overflow, "#%d", i)
	}
}

func TestValidatorSetProtoBuf(t *testing.T) {
	valset, _ := RandValidatorSet(10, 100)
	valset2, _ := RandValidatorSet(10, 100)
	valset2.Validators[0] = &Validator{}

	valset3, _ := RandValidatorSet(10, 100)
	valset3.Proposer = nil

	valset4, _ := RandValidatorSet(10, 100)
	valset4.Proposer = &Validator{}

	testCases := []struct {
		msg      string
		v1       *ValidatorSet
		expPass1 bool
		expPass2 bool
	}{
		{"success", valset, true, true},
		{"fail valSet2, pubkey empty", valset2, false, false},
		{"fail nil Proposer", valset3, false, false},
		{"fail empty Proposer", valset4, false, false},
		{"fail empty valSet", &ValidatorSet{}, true, false},
		{"false nil", nil, true, false},
	}
	for _, tc := range testCases {
		protoValSet, err := tc.v1.ToProto()
		if tc.expPass1 {
			require.NoError(t, err, tc.msg)
		} else {
			require.Error(t, err, tc.msg)
		}

		valSet, err := ValidatorSetFromProto(protoValSet)
		if tc.expPass2 {
			require.NoError(t, err, tc.msg)
			require.EqualValues(t, tc.v1, valSet, tc.msg)
		} else {
			require.Error(t, err, tc.msg)
		}
	}
}

// ---------------------
// Sort validators by priority and address
type validatorsByPriority []*Validator

func (valz validatorsByPriority) Len() int {
	return len(valz)
}

func (valz validatorsByPriority) Less(i, j int) bool {
	if valz[i].ProposerPriority < valz[j].ProposerPriority {
		return true
	}
	if valz[i].ProposerPriority > valz[j].ProposerPriority {
		return false
	}
	return bytes.Compare(valz[i].Address, valz[j].Address) < 0
}

func (valz validatorsByPriority) Swap(i, j int) {
	valz[i], valz[j] = valz[j], valz[i]
}

//-------------------------------------

type testValsByVotingPower []testVal

func (tvals testValsByVotingPower) Len() int {
	return len(tvals)
}

func (tvals testValsByVotingPower) Less(i, j int) bool {
	if tvals[i].power == tvals[j].power {
		return bytes.Compare([]byte(tvals[i].name), []byte(tvals[j].name)) == -1
	}
	return tvals[i].power > tvals[j].power
}

func (tvals testValsByVotingPower) Swap(i, j int) {
	tvals[i], tvals[j] = tvals[j], tvals[i]
}

// -------------------------------------
// Benchmark tests
func BenchmarkUpdates(b *testing.B) {
	const (
		n = 100
		m = 2000
	)
	// Init with n validators
	vs := make([]*Validator, n)
	for j := 0; j < n; j++ {
		vs[j] = newValidator([]byte(fmt.Sprintf("v%d", j)), 100)
	}
	valSet := NewValidatorSet(vs)
	l := len(valSet.Validators)

	// Make m new validators
	newValList := make([]*Validator, m)
	for j := 0; j < m; j++ {
		newValList[j] = newValidator([]byte(fmt.Sprintf("v%d", j+l)), 1000)
	}
	b.ResetTimer()

	for i := 0; i < b.N; i++ {
		// Add m validators to valSetCopy
		valSetCopy := valSet.Copy()
		assert.NoError(b, valSetCopy.UpdateWithChangeSet(newValList))
	}
}<|MERGE_RESOLUTION|>--- conflicted
+++ resolved
@@ -662,163 +662,6 @@
 	assert.EqualValues(t, math.MaxInt64, safeSubClip(math.MaxInt64, -10))
 }
 
-//-------------------------------------------------------------------
-
-<<<<<<< HEAD
-// Check VerifyCommit, VerifyCommitLight and VerifyCommitLightTrusting basic
-// verification.
-func TestValidatorSet_VerifyCommit_All(t *testing.T) {
-	var (
-		privKey = ed25519.GenPrivKey()
-		pubKey  = privKey.PubKey()
-		v1      = NewValidator(pubKey, 1000)
-		vset    = NewValidatorSet([]*Validator{v1})
-
-		chainID = "Lalande21185"
-	)
-
-	vote := examplePrecommit()
-	vote.ValidatorAddress = pubKey.Address()
-	v := vote.ToProto()
-	sig, err := privKey.Sign(VoteSignBytes(chainID, v))
-	require.NoError(t, err)
-	vote.Signature = sig
-
-	commit := NewCommit(vote.Height, vote.Round, vote.BlockID, []CommitSig{vote.CommitSig()})
-
-	vote2 := *vote
-	sig2, err := privKey.Sign(VoteSignBytes("EpsilonEridani", v))
-	require.NoError(t, err)
-	vote2.Signature = sig2
-
-	testCases := []struct {
-		description string
-		chainID     string
-		blockID     BlockID
-		height      int64
-		commit      *Commit
-		expErr      bool
-	}{
-		{"good", chainID, vote.BlockID, vote.Height, commit, false},
-
-		{"wrong signature (#0)", "EpsilonEridani", vote.BlockID, vote.Height, commit, true},
-		{"wrong block ID", chainID, makeBlockIDRandom(), vote.Height, commit, true},
-		{"wrong height", chainID, vote.BlockID, vote.Height - 1, commit, true},
-
-		{"wrong set size: 1 vs 0", chainID, vote.BlockID, vote.Height,
-			NewCommit(vote.Height, vote.Round, vote.BlockID, []CommitSig{}), true},
-
-		{"wrong set size: 1 vs 2", chainID, vote.BlockID, vote.Height,
-			NewCommit(vote.Height, vote.Round, vote.BlockID,
-				[]CommitSig{vote.CommitSig(), {BlockIDFlag: BlockIDFlagAbsent}}), true},
-
-		{"insufficient voting power: got 0, needed more than 666", chainID, vote.BlockID, vote.Height,
-			NewCommit(vote.Height, vote.Round, vote.BlockID, []CommitSig{{BlockIDFlag: BlockIDFlagAbsent}}), true},
-
-		{"wrong signature (#0)", chainID, vote.BlockID, vote.Height,
-			NewCommit(vote.Height, vote.Round, vote.BlockID, []CommitSig{vote2.CommitSig()}), true},
-	}
-
-	for _, tc := range testCases {
-		tc := tc
-		t.Run(tc.description, func(t *testing.T) {
-			err := vset.VerifyCommit(tc.chainID, tc.blockID, tc.height, tc.commit)
-			if tc.expErr {
-				if assert.Error(t, err, "VerifyCommit") {
-					assert.Contains(t, err.Error(), tc.description, "VerifyCommit")
-				}
-			} else {
-				assert.NoError(t, err, "VerifyCommit")
-			}
-
-			err = vset.VerifyCommitLight(tc.chainID, tc.blockID, tc.height, tc.commit)
-			if tc.expErr {
-				if assert.Error(t, err, "VerifyCommitLight") {
-					assert.Contains(t, err.Error(), tc.description, "VerifyCommitLight")
-				}
-			} else {
-				assert.NoError(t, err, "VerifyCommitLight")
-			}
-		})
-	}
-}
-
-func TestValidatorSet_VerifyCommit_CheckAllSignatures(t *testing.T) {
-	var (
-		chainID = "test_chain_id"
-		h       = int64(3)
-		blockID = makeBlockIDRandom()
-	)
-
-	voteSet, valSet, vals := randVoteSet(h, 0, tmproto.PrecommitType, 4, 10)
-	extCommit, err := makeExtCommit(blockID, h, 0, voteSet, vals, time.Now())
-	require.NoError(t, err)
-	commit := extCommit.ToCommit()
-
-	// malleate 4th signature
-	vote := voteSet.GetByIndex(3)
-	v := vote.ToProto()
-	err = vals[3].SignVote("CentaurusA", v)
-	require.NoError(t, err)
-	vote.Signature = v.Signature
-	commit.Signatures[3] = vote.CommitSig()
-
-	err = valSet.VerifyCommit(chainID, blockID, h, commit)
-	if assert.Error(t, err) {
-		assert.Contains(t, err.Error(), "wrong signature (#3)")
-	}
-}
-
-func TestValidatorSet_VerifyCommitLight_ReturnsAsSoonAsMajorityOfVotingPowerSigned(t *testing.T) {
-	var (
-		chainID = "test_chain_id"
-		h       = int64(3)
-		blockID = makeBlockIDRandom()
-	)
-
-	voteSet, valSet, vals := randVoteSet(h, 0, tmproto.PrecommitType, 4, 10)
-	extCommit, err := makeExtCommit(blockID, h, 0, voteSet, vals, time.Now())
-	require.NoError(t, err)
-	commit := extCommit.ToCommit()
-
-	// malleate 4th signature (3 signatures are enough for 2/3+)
-	vote := voteSet.GetByIndex(3)
-	v := vote.ToProto()
-	err = vals[3].SignVote("CentaurusA", v)
-	require.NoError(t, err)
-	vote.Signature = v.Signature
-	commit.Signatures[3] = vote.CommitSig()
-
-	err = valSet.VerifyCommitLight(chainID, blockID, h, commit)
-	assert.NoError(t, err)
-}
-
-func TestValidatorSet_VerifyCommitLightTrusting_ReturnsAsSoonAsTrustLevelOfVotingPowerSigned(t *testing.T) {
-	var (
-		chainID = "test_chain_id"
-		h       = int64(3)
-		blockID = makeBlockIDRandom()
-	)
-
-	voteSet, valSet, vals := randVoteSet(h, 0, tmproto.PrecommitType, 4, 10)
-	extCommit, err := makeExtCommit(blockID, h, 0, voteSet, vals, time.Now())
-	require.NoError(t, err)
-	commit := extCommit.ToCommit()
-
-	// malleate 3rd signature (2 signatures are enough for 1/3+ trust level)
-	vote := voteSet.GetByIndex(2)
-	v := vote.ToProto()
-	err = vals[2].SignVote("CentaurusA", v)
-	require.NoError(t, err)
-	vote.Signature = v.Signature
-	commit.Signatures[2] = vote.CommitSig()
-
-	err = valSet.VerifyCommitLightTrusting(chainID, commit, tmmath.Fraction{Numerator: 1, Denominator: 3})
-	assert.NoError(t, err)
-}
-
-=======
->>>>>>> 97b34b85
 func TestEmptySet(t *testing.T) {
 
 	var valList []*Validator
@@ -1522,67 +1365,6 @@
 	}
 }
 
-<<<<<<< HEAD
-func TestValidatorSet_VerifyCommitLightTrusting(t *testing.T) {
-	var (
-		blockID                       = makeBlockIDRandom()
-		voteSet, originalValset, vals = randVoteSet(1, 1, tmproto.PrecommitType, 6, 1)
-		extCommit, err                = makeExtCommit(blockID, 1, 1, voteSet, vals, time.Now())
-		newValSet, _                  = RandValidatorSet(2, 1)
-	)
-	require.NoError(t, err)
-	commit := extCommit.ToCommit()
-
-	testCases := []struct {
-		valSet *ValidatorSet
-		err    bool
-	}{
-		// good
-		0: {
-			valSet: originalValset,
-			err:    false,
-		},
-		// bad - no overlap between validator sets
-		1: {
-			valSet: newValSet,
-			err:    true,
-		},
-		// good - first two are different but the rest of the same -> >1/3
-		2: {
-			valSet: NewValidatorSet(append(newValSet.Validators, originalValset.Validators...)),
-			err:    false,
-		},
-	}
-
-	for _, tc := range testCases {
-		err = tc.valSet.VerifyCommitLightTrusting("test_chain_id", commit,
-			tmmath.Fraction{Numerator: 1, Denominator: 3})
-		if tc.err {
-			assert.Error(t, err)
-		} else {
-			assert.NoError(t, err)
-		}
-	}
-}
-
-func TestValidatorSet_VerifyCommitLightTrustingErrorsOnOverflow(t *testing.T) {
-	var (
-		blockID               = makeBlockIDRandom()
-		voteSet, valSet, vals = randVoteSet(1, 1, tmproto.PrecommitType, 1, MaxTotalVotingPower)
-		extCommit, err        = makeExtCommit(blockID, 1, 1, voteSet, vals, time.Now())
-	)
-	require.NoError(t, err)
-	commit := extCommit.ToCommit()
-
-	err = valSet.VerifyCommitLightTrusting("test_chain_id", commit,
-		tmmath.Fraction{Numerator: 25, Denominator: 55})
-	if assert.Error(t, err) {
-		assert.Contains(t, err.Error(), "int64 overflow")
-	}
-}
-
-=======
->>>>>>> 97b34b85
 func TestSafeMul(t *testing.T) {
 	testCases := []struct {
 		a        int64
