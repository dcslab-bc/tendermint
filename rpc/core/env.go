package core

import (
	"encoding/base64"
	"fmt"
	"time"

	cfg "github.com/tendermint/tendermint/config"
	"github.com/tendermint/tendermint/crypto"
	"github.com/tendermint/tendermint/internal/consensus"
	mempl "github.com/tendermint/tendermint/internal/mempool"
	"github.com/tendermint/tendermint/internal/p2p"
	tmjson "github.com/tendermint/tendermint/libs/json"
	"github.com/tendermint/tendermint/libs/log"
	"github.com/tendermint/tendermint/proxy"
	ctypes "github.com/tendermint/tendermint/rpc/core/types"
	sm "github.com/tendermint/tendermint/state"
	"github.com/tendermint/tendermint/state/indexer"
	"github.com/tendermint/tendermint/types"
)

const (
	// see README
	defaultPerPage = 30
	maxPerPage     = 100

	// SubscribeTimeout is the maximum time we wait to subscribe for an event.
	// must be less than the server's write timeout (see rpcserver.DefaultConfig)
	SubscribeTimeout = 5 * time.Second

	// genesisChunkSize is the maximum size, in bytes, of each
	// chunk in the genesis structure for the chunked API
	genesisChunkSize = 16 * 1024 * 1024 // 16
)

//----------------------------------------------
// These interfaces are used by RPC and must be thread safe

type consensusState interface {
	GetState() sm.State
	GetValidators() (int64, []*types.Validator)
	GetLastHeight() int64
	GetRoundStateJSON() ([]byte, error)
	GetRoundStateSimpleJSON() ([]byte, error)
}

type transport interface {
	Listeners() []string
	IsListening() bool
	NodeInfo() types.NodeInfo
}

type peers interface {
	AddPersistentPeers([]string) error
	AddUnconditionalPeerIDs([]string) error
	AddPrivatePeerIDs([]string) error
	DialPeersAsync([]string) error
	Peers() p2p.IPeerSet
}

<<<<<<< HEAD
type WaitSyncChecker interface {
	WaitSync() bool
=======
type peerManager interface {
	Peers() []types.NodeID
	Addresses(types.NodeID) []p2p.NodeAddress
>>>>>>> 3a234e11
}

//----------------------------------------------
// Environment contains objects and interfaces used by the RPC. It is expected
// to be setup once during startup.
type Environment struct {
	// external, thread safe interfaces
	ProxyAppQuery   proxy.AppConnQuery
	ProxyAppMempool proxy.AppConnMempool

	// interfaces defined in types and above
<<<<<<< HEAD
	StateStore      sm.Store
	BlockStore      sm.BlockStore
	EvidencePool    sm.EvidencePool
	ConsensusState  Consensus
	WaitSyncChecker WaitSyncChecker
	P2PPeers        peers
	P2PTransport    transport
=======
	StateStore     sm.Store
	BlockStore     sm.BlockStore
	EvidencePool   sm.EvidencePool
	ConsensusState consensusState
	P2PPeers       peers

	// Legacy p2p stack
	P2PTransport transport

	// interfaces for new p2p interfaces
	PeerManager peerManager
>>>>>>> 3a234e11

	// objects
	PubKey           crypto.PubKey
	GenDoc           *types.GenesisDoc // cache the genesis structure
	EventSinks       []indexer.EventSink
	EventBus         *types.EventBus // thread safe
	Mempool          mempl.Mempool
	BlockSyncReactor consensus.BlockSyncReactor

	Logger log.Logger

	Config cfg.RPCConfig

	// cache of chunked genesis data.
	genChunks []string
}

//----------------------------------------------

func validatePage(pagePtr *int, perPage, totalCount int) (int, error) {
	// this can only happen if we haven't first run validatePerPage
	if perPage < 1 {
		panic(fmt.Errorf("%w (%d)", ctypes.ErrZeroOrNegativePerPage, perPage))
	}

	if pagePtr == nil { // no page parameter
		return 1, nil
	}

	pages := ((totalCount - 1) / perPage) + 1
	if pages == 0 {
		pages = 1 // one page (even if it's empty)
	}
	page := *pagePtr
	if page <= 0 || page > pages {
		return 1, fmt.Errorf("%w expected range: [1, %d], given %d", ctypes.ErrPageOutOfRange, pages, page)
	}

	return page, nil
}

func (env *Environment) validatePerPage(perPagePtr *int) int {
	if perPagePtr == nil { // no per_page parameter
		return defaultPerPage
	}

	perPage := *perPagePtr
	if perPage < 1 {
		return defaultPerPage
		// in unsafe mode there is no max on the page size but in safe mode
		// we cap it to maxPerPage
	} else if perPage > maxPerPage && !env.Config.Unsafe {
		return maxPerPage
	}
	return perPage
}

// InitGenesisChunks configures the environment and should be called on service
// startup.
func (env *Environment) InitGenesisChunks() error {
	if env.genChunks != nil {
		return nil
	}

	if env.GenDoc == nil {
		return nil
	}

	data, err := tmjson.Marshal(env.GenDoc)
	if err != nil {
		return err
	}

	for i := 0; i < len(data); i += genesisChunkSize {
		end := i + genesisChunkSize

		if end > len(data) {
			end = len(data)
		}

		env.genChunks = append(env.genChunks, base64.StdEncoding.EncodeToString(data[i:end]))
	}

	return nil
}

func validateSkipCount(page, perPage int) int {
	skipCount := (page - 1) * perPage
	if skipCount < 0 {
		return 0
	}

	return skipCount
}

// latestHeight can be either latest committed or uncommitted (+1) height.
func (env *Environment) getHeight(latestHeight int64, heightPtr *int64) (int64, error) {
	if heightPtr != nil {
		height := *heightPtr
		if height <= 0 {
			return 0, fmt.Errorf("%w (requested height: %d)", ctypes.ErrZeroOrNegativeHeight, height)
		}
		if height > latestHeight {
			return 0, fmt.Errorf("%w (requested height: %d, blockchain height: %d)",
				ctypes.ErrHeightExceedsChainHead, height, latestHeight)
		}
		base := env.BlockStore.Base()
		if height < base {
			return 0, fmt.Errorf("%w (requested height: %d, base height: %d)", ctypes.ErrHeightNotAvailable, height, base)
		}
		return height, nil
	}
	return latestHeight, nil
}

func (env *Environment) latestUncommittedHeight() int64 {
	nodeIsSyncing := env.WaitSyncChecker.WaitSync()
	if nodeIsSyncing {
		return env.BlockStore.Height()
	}
	return env.BlockStore.Height() + 1
}<|MERGE_RESOLUTION|>--- conflicted
+++ resolved
@@ -58,14 +58,13 @@
 	Peers() p2p.IPeerSet
 }
 
-<<<<<<< HEAD
 type WaitSyncChecker interface {
 	WaitSync() bool
-=======
+}
+
 type peerManager interface {
 	Peers() []types.NodeID
 	Addresses(types.NodeID) []p2p.NodeAddress
->>>>>>> 3a234e11
 }
 
 //----------------------------------------------
@@ -77,7 +76,6 @@
 	ProxyAppMempool proxy.AppConnMempool
 
 	// interfaces defined in types and above
-<<<<<<< HEAD
 	StateStore      sm.Store
 	BlockStore      sm.BlockStore
 	EvidencePool    sm.EvidencePool
@@ -85,19 +83,13 @@
 	WaitSyncChecker WaitSyncChecker
 	P2PPeers        peers
 	P2PTransport    transport
-=======
-	StateStore     sm.Store
-	BlockStore     sm.BlockStore
-	EvidencePool   sm.EvidencePool
-	ConsensusState consensusState
-	P2PPeers       peers
-
+  
 	// Legacy p2p stack
 	P2PTransport transport
 
 	// interfaces for new p2p interfaces
 	PeerManager peerManager
->>>>>>> 3a234e11
+
 
 	// objects
 	PubKey           crypto.PubKey
